PROJECT(EventuallyPersistentEngine)
CMAKE_MINIMUM_REQUIRED(VERSION 2.8)

IF (${CMAKE_MAJOR_VERSION} GREATER 2)
    CMAKE_POLICY(SET CMP0042 NEW)
ENDIF (${CMAKE_MAJOR_VERSION} GREATER 2)

INCLUDE(CheckFunctionExists)
INCLUDE(CheckIncludeFileCXX)
INCLUDE(CheckIncludeFiles)
INCLUDE(CheckLibraryExists)
INCLUDE(CheckSymbolExists)
INCLUDE(CheckTypeSize)
INCLUDE(CTest)

INCLUDE_DIRECTORIES(BEFORE ${CMAKE_INSTALL_PREFIX}/include
                           ${CMAKE_CURRENT_SOURCE_DIR}
                           ${CMAKE_CURRENT_SOURCE_DIR}/src
                           ${CMAKE_CURRENT_BINARY_DIR}/src
                           ${SNAPPY_INCLUDE_DIR}
                           ${Platform_SOURCE_DIR}/include
                           ${Memcached_SOURCE_DIR}
                           ${Memcached_SOURCE_DIR}/include
                           ${Couchstore_SOURCE_DIR}/include
                           ${ForestDB_SOURCE_DIR}/include
                           ${CMAKE_CURRENT_BINARY_DIR})

INCLUDE_DIRECTORIES(AFTER
                    ${gtest_SOURCE_DIR}/include)

CHECK_INCLUDE_FILES("alloca.h" HAVE_ALLOCA_H)
CHECK_INCLUDE_FILES("arpa/inet.h" HAVE_ARPA_INET_H)
CHECK_INCLUDE_FILES("unistd.h" HAVE_UNISTD_H)
CHECK_INCLUDE_FILES("netdb.h" HAVE_NETDB_H)
CHECK_INCLUDE_FILES("mach/mach_time.h" HAVE_MACH_MACH_TIME_H)
CHECK_INCLUDE_FILES("poll.h" HAVE_POLL_H)
CHECK_INCLUDE_FILES("sysexits.h" HAVE_SYSEXITS_H)
CHECK_INCLUDE_FILES("unistd.h" HAVE_UNISTD_H)
CHECK_INCLUDE_FILES("sched.h" HAVE_SCHED_H)
CHECK_INCLUDE_FILES("sys/socket.h" HAVE_SYS_SOCKET_H)
CHECK_INCLUDE_FILES("sys/time.h" HAVE_SYS_TIME_H)
CHECK_INCLUDE_FILES("netinet/in.h" HAVE_NETINET_IN_H)
CHECK_INCLUDE_FILES("netinet/tcp.h" HAVE_NETINET_TCP_H)
CHECK_INCLUDE_FILE_CXX("unordered_map" HAVE_UNORDERED_MAP)
CHECK_INCLUDE_FILE_CXX("atomic" HAVE_ATOMIC)
CHECK_INCLUDE_FILE_CXX("thread" HAVE_THREAD)

CHECK_FUNCTION_EXISTS(clock_gettime HAVE_CLOCK_GETTIME)
CHECK_FUNCTION_EXISTS(mach_absolute_time HAVE_MACH_ABSOLUTE_TIME)
CHECK_FUNCTION_EXISTS(gettimeofday HAVE_GETTIMEOFDAY)
CHECK_FUNCTION_EXISTS(getopt_long HAVE_GETOPT_LONG)

# ---- uncomment the lines below ONLY for dev/debugging ---
#if ("${CMAKE_C_COMPILER_ID}" STREQUAL "Clang")
#    set(CMAKE_CXX_FLAGS "${CMAKE_CXX_FLAGS} -g -O0")
#elseif ("${CMAKE_CXX_COMPILER_ID}" STREQUAL "GNU")
#    set(CMAKE_CXX_FLAGS "${CMAKE_CXX_FLAGS} -g -O0")
#endif()

IF (EXISTS ${CMAKE_CURRENT_SOURCE_DIR}/.git)
   EXECUTE_PROCESS(COMMAND git rev-parse HEAD
                   WORKING_DIRECTORY ${CMAKE_CURRENT_SOURCE_DIR}
                   OUTPUT_VARIABLE EP_ENGINE_VERSION
                   OUTPUT_STRIP_TRAILING_WHITESPACE)
   IF (EP_ENGINE_VERSION STREQUAL "" OR EP_ENGINE_VERSION STREQUAL "HEAD")
     MESSAGE (FATAL_ERROR "Failed to determine commit SHA!")
   ENDIF (EP_ENGINE_VERSION STREQUAL "" OR EP_ENGINE_VERSION STREQUAL "HEAD")
ELSE (EXISTS ${CMAKE_CURRENT_SOURCE_DIR}/.git)
   SET(EP_ENGINE_VERSION "unknown")
ENDIF (EXISTS ${CMAKE_CURRENT_SOURCE_DIR}/.git)

CONFIGURE_FILE (${CMAKE_CURRENT_SOURCE_DIR}/src/config.cmake.h
                ${CMAKE_CURRENT_BINARY_DIR}/src/config.h)

# Generate the python wrappers
CONFIGURE_FILE (${CMAKE_CURRENT_SOURCE_DIR}/wrapper/wrapper
                ${CMAKE_CURRENT_BINARY_DIR}/wrapper/cbepctl)
CONFIGURE_FILE (${CMAKE_CURRENT_SOURCE_DIR}/wrapper/wrapper
                ${CMAKE_CURRENT_BINARY_DIR}/wrapper/cbstats)
CONFIGURE_FILE (${CMAKE_CURRENT_SOURCE_DIR}/wrapper/wrapper
                ${CMAKE_CURRENT_BINARY_DIR}/wrapper/cbcompact)
CONFIGURE_FILE (${CMAKE_CURRENT_SOURCE_DIR}/wrapper/wrapper
                ${CMAKE_CURRENT_BINARY_DIR}/wrapper/cbvdiff)
CONFIGURE_FILE (${CMAKE_CURRENT_SOURCE_DIR}/wrapper/wrapper
                ${CMAKE_CURRENT_BINARY_DIR}/wrapper/cbvbucketctl)

IF (WIN32)
   INCLUDE_DIRECTORIES(AFTER ${CMAKE_SOURCE_DIR}/platform/include/win32)
ENDIF (WIN32)

ADD_EXECUTABLE(gencode tools/gencode.cc)
TARGET_LINK_LIBRARIES(gencode cJSON platform)

ADD_EXECUTABLE(genconfig tools/genconfig.cc)
TARGET_LINK_LIBRARIES(genconfig cJSON platform)

ADD_CUSTOM_COMMAND(OUTPUT ${CMAKE_CURRENT_BINARY_DIR}/src/stats-info.c
                          ${CMAKE_CURRENT_BINARY_DIR}/src/stats-info.h
                  COMMAND
                     gencode -j ${CMAKE_CURRENT_SOURCE_DIR}/docs/stats.json -h ${CMAKE_CURRENT_BINARY_DIR}/src/stats-info.h -c ${CMAKE_CURRENT_BINARY_DIR}/src/stats-info.c -f get_stats_info
                  DEPENDS
                        docs/stats.json
                        gencode
                  COMMENT "Generating code for stats info")

ADD_CUSTOM_COMMAND(OUTPUT
                     ${CMAKE_CURRENT_BINARY_DIR}/src/generated_configuration.cc
                     ${CMAKE_CURRENT_BINARY_DIR}/src/generated_configuration.h
                  COMMAND
                     genconfig ${CMAKE_CURRENT_SOURCE_DIR}/configuration.json
                  DEPENDS
                        configuration.json
                        genconfig
                  COMMENT "Generating code for configuration class")

SET(KVSTORE_SOURCE src/crc32.c src/kvstore.cc)
SET(COUCH_KVSTORE_SOURCE src/couch-kvstore/couch-kvstore.cc
            src/couch-kvstore/couch-fs-stats.cc)
SET(FOREST_KVSTORE_SOURCE src/forest-kvstore/forest-kvstore.cc)
SET(OBJECTREGISTRY_SOURCE src/objectregistry.cc)
SET(CONFIG_SOURCE src/configuration.cc
  ${CMAKE_CURRENT_BINARY_DIR}/src/generated_configuration.cc)

ADD_LIBRARY(ep SHARED
<<<<<<< HEAD
            src/expiry_channel.cc
            src/access_scanner.cc src/atomic.cc src/backfill.cc
            src/bgfetcher.cc src/bloomfilter.cc src/checkpoint.cc
            src/checkpoint_remover.cc src/conflict_resolution.cc
            src/dcp-backfill-manager.cc src/dcp-backfill.cc
            src/dcp-consumer.cc src/dcp-producer.cc
            src/dcp-stream.cc src/dcp-response.cc
=======
            src/access_scanner.cc
            src/atomic.cc
            src/backfill.cc
            src/bgfetcher.cc
            src/bloomfilter.cc
            src/checkpoint.cc
            src/checkpoint_remover.cc
            src/compress.cc
            src/conflict_resolution.cc
            src/connmap.cc
            src/dcp/backfill-manager.cc
            src/dcp/backfill.cc
            src/dcp/consumer.cc
            src/dcp/flow-control.cc
            src/dcp/flow-control-manager.cc
            src/dcp/producer.cc
            src/dcp/response.cc
            src/dcp/stream.cc
>>>>>>> e9a655b4
            src/defragmenter.cc
            src/defragmenter_visitor.cc
            src/ep.cc
            src/ep_engine.cc
            src/ep_time.c
            src/executorpool.cc
            src/executorthread.cc
            src/ext_meta_parser.cc
            src/failover-table.cc
            src/flusher.cc
            src/htresizer.cc
            src/item.cc
            src/item_pager.cc
            src/logger.cc
            src/kvshard.cc
            src/memory_tracker.cc
            src/murmurhash3.cc
            src/mutation_log.cc
            src/replicationthrottle.cc
            src/sizes.cc
            ${CMAKE_CURRENT_BINARY_DIR}/src/stats-info.c
            src/string_utils.cc
            src/stored-value.cc
            src/tapconnection.cc
            src/tasks.cc
            src/taskqueue.cc
            src/vbucket.cc
            src/vbucketmap.cc
            src/warmup.cc
            ${KVSTORE_SOURCE} ${COUCH_KVSTORE_SOURCE}
            ${FOREST_KVSTORE_SOURCE} ${OBJECTREGISTRY_SOURCE}
            ${CONFIG_SOURCE})

SET_TARGET_PROPERTIES(ep PROPERTIES PREFIX "")
<<<<<<< HEAD
TARGET_LINK_LIBRARIES(ep cJSON JSON_checker /opt/couchbase/lib/libcouchstore.so dirutils platform ${LIBEVENT_LIBRARIES})
=======
TARGET_LINK_LIBRARIES(ep cJSON JSON_checker couchstore forestdb
  dirutils platform ${LIBEVENT_LIBRARIES})

# Single executable containing all class-level unit tests involving
# EventuallyPersistentEngine driven by GoogleTest.
# (We end up compiling most of the src/ files of ep-engine for these unit tests,
# so simpler / quicker just to link them into a single executable).
ADD_EXECUTABLE(ep-engine_ep_unit_tests
  tests/mock/mock_dcp.cc
  tests/module_tests/ep_unit_tests_main.cc
  tests/module_tests/dcp_test.cc
  tests/module_tests/evp_engine_test.cc
  tests/module_tests/evp_store_test.cc
  tests/module_tests/evp_store_single_threaded_test.cc
  src/access_scanner.cc
  src/atomic.cc
  src/backfill.cc
  src/bgfetcher.cc
  src/bloomfilter.cc
  src/checkpoint.cc
  src/checkpoint_remover.cc
  src/conflict_resolution.cc
  src/compress.cc
  src/connmap.cc
  src/dcp/backfill.cc
  src/dcp/backfill-manager.cc
  src/dcp/consumer.cc
  src/dcp/flow-control.cc
  src/dcp/flow-control-manager.cc
  src/dcp/producer.cc
  src/dcp/response.cc
  src/dcp/stream.cc
  src/defragmenter.cc
  src/defragmenter_visitor.cc
  src/ep.cc
  src/ep_engine.cc
  src/ep_time.c
  src/executorpool.cc
  src/executorthread.cc
  src/ext_meta_parser.cc
  src/failover-table.cc
  src/flusher.cc
  src/htresizer.cc
  src/item.cc
  src/item_pager.cc
  src/kvshard.cc
  src/logger.cc
  src/memory_tracker.cc
  src/murmurhash3.cc
  src/mutation_log.cc
  src/objectregistry.cc
  src/tapconnection.cc
  src/replicationthrottle.cc
  src/stored-value.cc
  src/string_utils.cc
  src/tasks.cc
  src/taskqueue.cc
  src/vbucket.cc
  src/vbucketmap.cc
  src/warmup.cc
  ${CMAKE_CURRENT_BINARY_DIR}/src/stats-info.c
  ${CONFIG_SOURCE}
  ${KVSTORE_SOURCE}
  ${COUCH_KVSTORE_SOURCE}
  ${FOREST_KVSTORE_SOURCE}
  ${Memcached_SOURCE_DIR}/daemon/alloc_hooks_dummy.cc
  ${Memcached_SOURCE_DIR}/programs/engine_testapp/mock_server.cc)
TARGET_LINK_LIBRARIES(ep-engine_ep_unit_tests couchstore cJSON dirutils forestdb gtest JSON_checker mcd_util platform)

ADD_EXECUTABLE(ep-engine_atomic_ptr_test
  tests/module_tests/atomic_ptr_test.cc
  src/atomic.cc
  src/testlogger.cc)
TARGET_LINK_LIBRARIES(ep-engine_atomic_ptr_test platform)

ADD_EXECUTABLE(ep-engine_atomic_test
  tests/module_tests/atomic_test.cc
  src/testlogger.cc)
TARGET_LINK_LIBRARIES(ep-engine_atomic_test platform)

ADD_EXECUTABLE(ep-engine_checkpoint_test
  tests/module_tests/checkpoint_test.cc
  src/atomic.cc
  src/bloomfilter.cc
  src/checkpoint.cc
  src/compress.cc
  src/failover-table.cc
  src/item.cc
  src/murmurhash3.cc
  src/stored-value.cc
  src/testlogger.cc
  src/vbucket.cc
  ${OBJECTREGISTRY_SOURCE} ${CONFIG_SOURCE})
TARGET_LINK_LIBRARIES(ep-engine_checkpoint_test gtest ${SNAPPY_LIBRARIES} cJSON platform)

ADD_EXECUTABLE(ep-engine_chunk_creation_test
  tests/module_tests/chunk_creation_test.cc)
TARGET_LINK_LIBRARIES(ep-engine_chunk_creation_test platform)

ADD_EXECUTABLE(ep-engine_compress_test
  tests/module_tests/compress_test.cc
  src/compress.cc)
TARGET_LINK_LIBRARIES(ep-engine_compress_test ${SNAPPY_LIBRARIES} platform)

ADD_EXECUTABLE(ep-engine_configuration_test
        tests/module_tests/configuration_test.cc
        src/configuration.cc
        src/generated_configuration.h
        src/objectregistry.cc
        src/testlogger.cc)
TARGET_LINK_LIBRARIES(ep-engine_configuration_test gtest gtest_main platform)

ADD_EXECUTABLE(ep-engine_hash_table_test
  tests/module_tests/hash_table_test.cc
  src/atomic.cc
  src/compress.cc
  src/item.cc
  src/stored-value.cc
  src/testlogger.cc
  ${OBJECTREGISTRY_SOURCE} ${CONFIG_SOURCE})
TARGET_LINK_LIBRARIES(ep-engine_hash_table_test gtest ${SNAPPY_LIBRARIES} platform)

ADD_EXECUTABLE(ep-engine_hrtime_test tests/module_tests/hrtime_test.cc)
TARGET_LINK_LIBRARIES(ep-engine_hrtime_test platform)

ADD_EXECUTABLE(ep-engine_memory_tracker_test
  tests/module_tests/memory_tracker_test.cc
  tests/module_tests/mock_hooks_api.cc
  src/memory_tracker.cc
  src/testlogger.cc
  ${OBJECTREGISTRY_SOURCE}
  ${CMAKE_CURRENT_BINARY_DIR}/src/generated_configuration.h)
TARGET_LINK_LIBRARIES(ep-engine_memory_tracker_test gtest gtest_main platform)

ADD_EXECUTABLE(ep-engine_misc_test tests/module_tests/misc_test.cc)
TARGET_LINK_LIBRARIES(ep-engine_misc_test platform)
ADD_EXECUTABLE(ep-engine_mutex_test
               tests/module_tests/mutex_test.cc
               src/testlogger.cc)
TARGET_LINK_LIBRARIES(ep-engine_mutex_test gtest gtest_main platform)

ADD_EXECUTABLE(ep-engine_ringbuffer_test tests/module_tests/ringbuffer_test.cc)
TARGET_LINK_LIBRARIES(ep-engine_ringbuffer_test platform)

ADD_EXECUTABLE(ep-engine_string_utils_test
               tests/module_tests/string_utils_test.cc
               src/string_utils.cc)
TARGET_LINK_LIBRARIES(ep-engine_string_utils_test gtest gtest_main platform)

ADD_EXECUTABLE(ep-engine_failover_table_test tests/module_tests/failover_table_test.cc
                        src/failover-table.cc src/testlogger.cc
                        ${OBJECTREGISTRY_SOURCE} ${CONFIG_SOURCE})
TARGET_LINK_LIBRARIES(ep-engine_failover_table_test cJSON platform)

ADD_EXECUTABLE(ep-engine_kvstore_test
  tests/module_tests/kvstore_test.cc
  src/compress.cc
  src/testlogger.cc
  ${OBJECTREGISTRY_SOURCE} ${KVSTORE_SOURCE} ${COUCH_KVSTORE_SOURCE}
  ${FOREST_KVSTORE_SOURCE} ${CONFIG_SOURCE})
TARGET_LINK_LIBRARIES(ep-engine_kvstore_test
                      cJSON JSON_checker couchstore dirutils forestdb
                      gmock gtest platform)

ADD_TEST(ep-engine_atomic_ptr_test ep-engine_atomic_ptr_test)
ADD_TEST(ep-engine_atomic_test ep-engine_atomic_test)
ADD_TEST(ep-engine_checkpoint_test ep-engine_checkpoint_test)
ADD_TEST(ep-engine_chunk_creation_test ep-engine_chunk_creation_test)
ADD_TEST(ep-engine_compress_test ep-engine_compress_test)
ADD_TEST(ep-engine_configuration_test ep-engine_configuration_test)
ADD_TEST(ep-engine_ep_unit_tests ep-engine_ep_unit_tests)
ADD_TEST(ep-engine_failover_table_test ep-engine_failover_table_test)
ADD_TEST(ep-engine_hash_table_test ep-engine_hash_table_test)
ADD_TEST(ep-engine_hrtime_test ep-engine_hrtime_test)
ADD_TEST(ep-engine_misc_test ep-engine_misc_test)
ADD_TEST(ep-engine_mutex_test ep-engine_mutex_test)
ADD_TEST(ep-engine_ringbuffer_test ep-engine_ringbuffer_test)
ADD_TEST(ep-engine_kvstore_test ep-engine_kvstore_test)
ADD_TEST(ep-engine_defragmenter_test ep-engine_defragmenter_test)
ADD_TEST(ep-engine_memory_tracker_test ep-engine_memory_tracker_test)

ADD_LIBRARY(timing_tests SHARED tests/module_tests/timing_tests.cc)
SET_TARGET_PROPERTIES(timing_tests PROPERTIES PREFIX "")
TARGET_LINK_LIBRARIES(timing_tests platform)

ADD_EXECUTABLE(ep-engine_sizes src/sizes.cc src/mutex.h src/testlogger.cc
              ${OBJECTREGISTRY_SOURCE} ${CONFIG_SOURCE})
TARGET_LINK_LIBRARIES(ep-engine_sizes platform)

ADD_EXECUTABLE(ep-engine_defragmenter_test
               tests/module_tests/defragmenter_test.cc
               src/bloomfilter.cc
               src/checkpoint.cc
               src/compress.cc
               src/configuration.cc
               src/defragmenter_visitor.cc
               src/ep_time.c
               src/generated_configuration.cc
               src/failover-table.cc
               src/item.cc
               src/memory_tracker.cc
               src/murmurhash3.cc
               src/stored-value.cc
               src/testlogger.cc
               src/vbucket.cc
               ${OBJECTREGISTRY_SOURCE}
               ${Memcached_SOURCE_DIR}/utilities/extension_loggers.c
               $<TARGET_OBJECTS:memory_tracking>)
TARGET_LINK_LIBRARIES(ep-engine_defragmenter_test
                      cJSON gtest platform ${MALLOC_LIBRARIES}
                      ${SNAPPY_LIBRARIES})

ADD_LIBRARY(ep_testsuite SHARED
   tests/ep_testsuite.cc
   src/atomic.cc
   src/compress.cc
   src/ep_time.c
   src/ext_meta_parser.cc
   src/item.cc
   src/testlogger.cc
   tests/ep_testsuite_common.cc
   tests/ep_test_apis.cc
   tests/mock/mock_dcp.cc
   ${OBJECTREGISTRY_SOURCE}
   ${CONFIG_SOURCE})
SET_TARGET_PROPERTIES(ep_testsuite PROPERTIES PREFIX "")
TARGET_LINK_LIBRARIES(ep_testsuite couchstore dirutils JSON_checker platform
                      ${LIBEVENT_LIBRARIES} ${SNAPPY_LIBRARIES})

ADD_LIBRARY(ep_testsuite_basic SHARED
   tests/ep_testsuite_basic.cc
   src/compress.cc
   src/ext_meta_parser.cc
   tests/ep_testsuite_common.cc
   tests/ep_test_apis.cc
   tests/mock/mock_dcp.cc
)
SET_TARGET_PROPERTIES(ep_testsuite_basic PROPERTIES PREFIX "")
TARGET_LINK_LIBRARIES(ep_testsuite_basic JSON_checker dirutils platform ${LIBEVENT_LIBRARIES} ${SNAPPY_LIBRARIES})

ADD_LIBRARY(ep_testsuite_dcp SHARED
tests/ep_testsuite_dcp.cc
src/compress.cc
src/ext_meta_parser.cc
tests/ep_testsuite_common.cc
tests/ep_test_apis.cc
tests/mock/mock_dcp.cc
)
SET_TARGET_PROPERTIES(ep_testsuite_dcp PROPERTIES PREFIX "")
TARGET_LINK_LIBRARIES(ep_testsuite_dcp JSON_checker dirutils platform ${LIBEVENT_LIBRARIES} ${SNAPPY_LIBRARIES})

ADD_LIBRARY(ep_testsuite_tap SHARED
   tests/ep_testsuite_common.cc
   tests/ep_testsuite_tap.cc
   tests/ep_test_apis.cc
   src/ext_meta_parser.cc)
SET_TARGET_PROPERTIES(ep_testsuite_tap PROPERTIES PREFIX "")
TARGET_LINK_LIBRARIES(ep_testsuite_tap JSON_checker dirutils platform ${LIBEVENT_LIBRARIES} ${SNAPPY_LIBRARIES})

ADD_LIBRARY(ep_testsuite_checkpoint SHARED
   tests/ep_testsuite_common.cc
   tests/ep_testsuite_checkpoint.cc
   tests/ep_test_apis.cc
   src/ext_meta_parser.cc)
SET_TARGET_PROPERTIES(ep_testsuite_checkpoint PROPERTIES PREFIX "")
TARGET_LINK_LIBRARIES(ep_testsuite_checkpoint JSON_checker dirutils platform ${LIBEVENT_LIBRARIES} ${SNAPPY_LIBRARIES})

ADD_LIBRARY(ep_testsuite_xdcr SHARED
   tests/ep_testsuite_common.cc
   tests/ep_testsuite_xdcr.cc
   tests/ep_test_apis.cc
   src/ext_meta_parser.cc)
SET_TARGET_PROPERTIES(ep_testsuite_xdcr PROPERTIES PREFIX "")
TARGET_LINK_LIBRARIES(ep_testsuite_xdcr JSON_checker dirutils platform ${LIBEVENT_LIBRARIES} ${SNAPPY_LIBRARIES})

ADD_LIBRARY(ep_perfsuite SHARED
   tests/ep_perfsuite.cc
   src/ext_meta_parser.cc
   tests/ep_testsuite_common.cc
   tests/ep_test_apis.cc
   tests/mock/mock_dcp.cc)
SET_TARGET_PROPERTIES(ep_perfsuite PROPERTIES PREFIX "")
TARGET_LINK_LIBRARIES(ep_perfsuite dirutils platform)

#ADD_CUSTOM_COMMAND(OUTPUT
#                     ${CMAKE_CURRENT_BINARY_DIR}/generated_suite_0.c
#                     ${CMAKE_CURRENT_BINARY_DIR}/generated_suite_1.c
#                     ${CMAKE_CURRENT_BINARY_DIR}/generated_suite_2.c
#                     ${CMAKE_CURRENT_BINARY_DIR}/generated_suite_3.c
#                     ${CMAKE_CURRENT_BINARY_DIR}/generated_suite_4.c
#                     ${CMAKE_CURRENT_BINARY_DIR}/generated_suite_5.c
#                     ${CMAKE_CURRENT_BINARY_DIR}/generated_suite_6.c
#                     ${CMAKE_CURRENT_BINARY_DIR}/generated_suite_7.c
#                     ${CMAKE_CURRENT_BINARY_DIR}/generated_suite_8.c
#                     ${CMAKE_CURRENT_BINARY_DIR}/generated_suite_9.c
#                  COMMAND
#                     ${PYTHON_EXECUTABLE} tests/module_tests/gen_engine_test.py
#                  DEPENDS
#                        tests/module_tests/gen_engine_test.py
#                        tests/module_tests/breakdancer.py
#                  COMMENT "Generating testsuite")
#
#ADD_LIBRARY(generated_testsuite SHARED
#            tests/suite_stubs.c
#            ${CMAKE_CURRENT_BINARY_DIR}/generated_suite_0.c
#            ${CMAKE_CURRENT_BINARY_DIR}/generated_suite_1.c
#            ${CMAKE_CURRENT_BINARY_DIR}/generated_suite_2.c
#            ${CMAKE_CURRENT_BINARY_DIR}/generated_suite_3.c
#            ${CMAKE_CURRENT_BINARY_DIR}/generated_suite_4.c
#            ${CMAKE_CURRENT_BINARY_DIR}/generated_suite_5.c
#            ${CMAKE_CURRENT_BINARY_DIR}/generated_suite_6.c
#            ${CMAKE_CURRENT_BINARY_DIR}/generated_suite_7.c
#            ${CMAKE_CURRENT_BINARY_DIR}/generated_suite_8.c
#            ${CMAKE_CURRENT_BINARY_DIR}/generated_suite_9.c)

#SET_TARGET_PROPERTIES(generated_testsuite PROPERTIES PREFIX "")

INSTALL(PROGRAMS
        ${CMAKE_CURRENT_BINARY_DIR}/wrapper/cbepctl
        ${CMAKE_CURRENT_BINARY_DIR}/wrapper/cbstats
        ${CMAKE_CURRENT_BINARY_DIR}/wrapper/cbcompact
        ${CMAKE_CURRENT_BINARY_DIR}/wrapper/cbvdiff
        ${CMAKE_CURRENT_BINARY_DIR}/wrapper/cbvbucketctl
        management/cbanalyze-core
        DESTINATION bin)

INSTALL(PROGRAMS
        management/cbepctl
        management/cbstats
        management/cbcompact
        management/cbvdiff
        management/cbvbucketctl
        DESTINATION lib/python)

INSTALL(FILES
        management/clitool.py
        management/mc_bin_client.py
        management/mc_bin_server.py
        management/memcacheConstants.py
        management/tap.py
        management/tap_example.py
        DESTINATION lib/python)
>>>>>>> e9a655b4

INSTALL(FILES
        docs/stats.org
        DESTINATION share/doc/ep-engine)

<<<<<<< HEAD
=======
INSTALL(TARGETS ep
        RUNTIME DESTINATION bin
        LIBRARY DESTINATION lib
        ARCHIVE DESTINATION lib)


# Defines a testsuite which runs in full and value eviction variants.
FUNCTION(ADD_TESTSUITE value_evict_name full_evict_name testsuite_so timeout)
  SET(_cmdline
      ${CMAKE_BINARY_DIR}/memcached/engine_testapp -E ${CMAKE_CURRENT_BINARY_DIR}/ep.so -T ${testsuite_so})
  ADD_TEST(NAME ${value_evict_name}
         COMMAND ${_cmdline} -v -e "dbname=./${value_evict_name}")
  ADD_TEST(NAME ${full_evict_name}
         COMMAND ${_cmdline} -v -e "item_eviction_policy=full_eviction$<SEMICOLON>dbname=./${full_evict_name}")
  SET_TESTS_PROPERTIES(${value_evict_name} PROPERTIES TIMEOUT ${timeout})
  SET_TESTS_PROPERTIES(${full_evict_name} PROPERTIES TIMEOUT ${timeout})
ENDFUNCTION()

ADD_TESTSUITE(ep-engine_engine_tests ep-engine_full_eviction_tests
              ${CMAKE_CURRENT_BINARY_DIR}/ep_testsuite.so
              1800)

ADD_TESTSUITE(ep-engine_basic_tests ep-engine_full_eviction_basic
              ${CMAKE_CURRENT_BINARY_DIR}/ep_testsuite_basic.so
              600)

ADD_TESTSUITE(ep-engine_dcp_tests ep-engine_full_eviction_dcp
              ${CMAKE_CURRENT_BINARY_DIR}/ep_testsuite_dcp.so
              1200)

ADD_TESTSUITE(ep-engine_value_eviction_tap ep-engine_full_eviction_tap
              ${CMAKE_CURRENT_BINARY_DIR}/ep_testsuite_tap.so
              180)

ADD_TESTSUITE(ep-engine_value_eviction_checkpoint ep-engine_full_eviction_checkpoint
              ${CMAKE_CURRENT_BINARY_DIR}/ep_testsuite_checkpoint.so
              120)

ADD_TESTSUITE(ep-engine_value_eviction_xdcr ep-engine_full_eviction_xdcr
              ${CMAKE_CURRENT_BINARY_DIR}/ep_testsuite_xdcr.so
              120)

# ================================ PERF_TESTS ================================ #
SET(_ep_perfsuite_cmdline ${CMAKE_BINARY_DIR}/memcached/engine_testapp -E ${CMAKE_CURRENT_BINARY_DIR}/ep.so -T ${CMAKE_CURRENT_BINARY_DIR}/ep_perfsuite.so -v)

# Micro perf tests: value-only eviction mode. Note that it makes no sense to run
# these tests in full-eviction mode as we disable persistence - see MB-19504.
ADD_CUSTOM_TARGET(test-perfsuite
                  COMMAND ${_ep_perfsuite_cmdline}
                  DEPENDS ${CMAKE_BINARY_DIR}/memcached/engine_testapp
                          ep
                          ep_perfsuite
                  VERBATIM)
ADD_TEST(NAME ep-engine_perfsuite
         COMMAND ${_ep_perfsuite_cmdline} -e "dbname=./value_eviction_perf")

# ============================================================================ #

ENABLE_CODE_COVERAGE_REPORT()
>>>>>>> e9a655b4
<|MERGE_RESOLUTION|>--- conflicted
+++ resolved
@@ -122,15 +122,7 @@
   ${CMAKE_CURRENT_BINARY_DIR}/src/generated_configuration.cc)
 
 ADD_LIBRARY(ep SHARED
-<<<<<<< HEAD
             src/expiry_channel.cc
-            src/access_scanner.cc src/atomic.cc src/backfill.cc
-            src/bgfetcher.cc src/bloomfilter.cc src/checkpoint.cc
-            src/checkpoint_remover.cc src/conflict_resolution.cc
-            src/dcp-backfill-manager.cc src/dcp-backfill.cc
-            src/dcp-consumer.cc src/dcp-producer.cc
-            src/dcp-stream.cc src/dcp-response.cc
-=======
             src/access_scanner.cc
             src/atomic.cc
             src/backfill.cc
@@ -149,7 +141,6 @@
             src/dcp/producer.cc
             src/dcp/response.cc
             src/dcp/stream.cc
->>>>>>> e9a655b4
             src/defragmenter.cc
             src/defragmenter_visitor.cc
             src/ep.cc
@@ -184,416 +175,9 @@
             ${CONFIG_SOURCE})
 
 SET_TARGET_PROPERTIES(ep PROPERTIES PREFIX "")
-<<<<<<< HEAD
-TARGET_LINK_LIBRARIES(ep cJSON JSON_checker /opt/couchbase/lib/libcouchstore.so dirutils platform ${LIBEVENT_LIBRARIES})
-=======
 TARGET_LINK_LIBRARIES(ep cJSON JSON_checker couchstore forestdb
   dirutils platform ${LIBEVENT_LIBRARIES})
-
-# Single executable containing all class-level unit tests involving
-# EventuallyPersistentEngine driven by GoogleTest.
-# (We end up compiling most of the src/ files of ep-engine for these unit tests,
-# so simpler / quicker just to link them into a single executable).
-ADD_EXECUTABLE(ep-engine_ep_unit_tests
-  tests/mock/mock_dcp.cc
-  tests/module_tests/ep_unit_tests_main.cc
-  tests/module_tests/dcp_test.cc
-  tests/module_tests/evp_engine_test.cc
-  tests/module_tests/evp_store_test.cc
-  tests/module_tests/evp_store_single_threaded_test.cc
-  src/access_scanner.cc
-  src/atomic.cc
-  src/backfill.cc
-  src/bgfetcher.cc
-  src/bloomfilter.cc
-  src/checkpoint.cc
-  src/checkpoint_remover.cc
-  src/conflict_resolution.cc
-  src/compress.cc
-  src/connmap.cc
-  src/dcp/backfill.cc
-  src/dcp/backfill-manager.cc
-  src/dcp/consumer.cc
-  src/dcp/flow-control.cc
-  src/dcp/flow-control-manager.cc
-  src/dcp/producer.cc
-  src/dcp/response.cc
-  src/dcp/stream.cc
-  src/defragmenter.cc
-  src/defragmenter_visitor.cc
-  src/ep.cc
-  src/ep_engine.cc
-  src/ep_time.c
-  src/executorpool.cc
-  src/executorthread.cc
-  src/ext_meta_parser.cc
-  src/failover-table.cc
-  src/flusher.cc
-  src/htresizer.cc
-  src/item.cc
-  src/item_pager.cc
-  src/kvshard.cc
-  src/logger.cc
-  src/memory_tracker.cc
-  src/murmurhash3.cc
-  src/mutation_log.cc
-  src/objectregistry.cc
-  src/tapconnection.cc
-  src/replicationthrottle.cc
-  src/stored-value.cc
-  src/string_utils.cc
-  src/tasks.cc
-  src/taskqueue.cc
-  src/vbucket.cc
-  src/vbucketmap.cc
-  src/warmup.cc
-  ${CMAKE_CURRENT_BINARY_DIR}/src/stats-info.c
-  ${CONFIG_SOURCE}
-  ${KVSTORE_SOURCE}
-  ${COUCH_KVSTORE_SOURCE}
-  ${FOREST_KVSTORE_SOURCE}
-  ${Memcached_SOURCE_DIR}/daemon/alloc_hooks_dummy.cc
-  ${Memcached_SOURCE_DIR}/programs/engine_testapp/mock_server.cc)
-TARGET_LINK_LIBRARIES(ep-engine_ep_unit_tests couchstore cJSON dirutils forestdb gtest JSON_checker mcd_util platform)
-
-ADD_EXECUTABLE(ep-engine_atomic_ptr_test
-  tests/module_tests/atomic_ptr_test.cc
-  src/atomic.cc
-  src/testlogger.cc)
-TARGET_LINK_LIBRARIES(ep-engine_atomic_ptr_test platform)
-
-ADD_EXECUTABLE(ep-engine_atomic_test
-  tests/module_tests/atomic_test.cc
-  src/testlogger.cc)
-TARGET_LINK_LIBRARIES(ep-engine_atomic_test platform)
-
-ADD_EXECUTABLE(ep-engine_checkpoint_test
-  tests/module_tests/checkpoint_test.cc
-  src/atomic.cc
-  src/bloomfilter.cc
-  src/checkpoint.cc
-  src/compress.cc
-  src/failover-table.cc
-  src/item.cc
-  src/murmurhash3.cc
-  src/stored-value.cc
-  src/testlogger.cc
-  src/vbucket.cc
-  ${OBJECTREGISTRY_SOURCE} ${CONFIG_SOURCE})
-TARGET_LINK_LIBRARIES(ep-engine_checkpoint_test gtest ${SNAPPY_LIBRARIES} cJSON platform)
-
-ADD_EXECUTABLE(ep-engine_chunk_creation_test
-  tests/module_tests/chunk_creation_test.cc)
-TARGET_LINK_LIBRARIES(ep-engine_chunk_creation_test platform)
-
-ADD_EXECUTABLE(ep-engine_compress_test
-  tests/module_tests/compress_test.cc
-  src/compress.cc)
-TARGET_LINK_LIBRARIES(ep-engine_compress_test ${SNAPPY_LIBRARIES} platform)
-
-ADD_EXECUTABLE(ep-engine_configuration_test
-        tests/module_tests/configuration_test.cc
-        src/configuration.cc
-        src/generated_configuration.h
-        src/objectregistry.cc
-        src/testlogger.cc)
-TARGET_LINK_LIBRARIES(ep-engine_configuration_test gtest gtest_main platform)
-
-ADD_EXECUTABLE(ep-engine_hash_table_test
-  tests/module_tests/hash_table_test.cc
-  src/atomic.cc
-  src/compress.cc
-  src/item.cc
-  src/stored-value.cc
-  src/testlogger.cc
-  ${OBJECTREGISTRY_SOURCE} ${CONFIG_SOURCE})
-TARGET_LINK_LIBRARIES(ep-engine_hash_table_test gtest ${SNAPPY_LIBRARIES} platform)
-
-ADD_EXECUTABLE(ep-engine_hrtime_test tests/module_tests/hrtime_test.cc)
-TARGET_LINK_LIBRARIES(ep-engine_hrtime_test platform)
-
-ADD_EXECUTABLE(ep-engine_memory_tracker_test
-  tests/module_tests/memory_tracker_test.cc
-  tests/module_tests/mock_hooks_api.cc
-  src/memory_tracker.cc
-  src/testlogger.cc
-  ${OBJECTREGISTRY_SOURCE}
-  ${CMAKE_CURRENT_BINARY_DIR}/src/generated_configuration.h)
-TARGET_LINK_LIBRARIES(ep-engine_memory_tracker_test gtest gtest_main platform)
-
-ADD_EXECUTABLE(ep-engine_misc_test tests/module_tests/misc_test.cc)
-TARGET_LINK_LIBRARIES(ep-engine_misc_test platform)
-ADD_EXECUTABLE(ep-engine_mutex_test
-               tests/module_tests/mutex_test.cc
-               src/testlogger.cc)
-TARGET_LINK_LIBRARIES(ep-engine_mutex_test gtest gtest_main platform)
-
-ADD_EXECUTABLE(ep-engine_ringbuffer_test tests/module_tests/ringbuffer_test.cc)
-TARGET_LINK_LIBRARIES(ep-engine_ringbuffer_test platform)
-
-ADD_EXECUTABLE(ep-engine_string_utils_test
-               tests/module_tests/string_utils_test.cc
-               src/string_utils.cc)
-TARGET_LINK_LIBRARIES(ep-engine_string_utils_test gtest gtest_main platform)
-
-ADD_EXECUTABLE(ep-engine_failover_table_test tests/module_tests/failover_table_test.cc
-                        src/failover-table.cc src/testlogger.cc
-                        ${OBJECTREGISTRY_SOURCE} ${CONFIG_SOURCE})
-TARGET_LINK_LIBRARIES(ep-engine_failover_table_test cJSON platform)
-
-ADD_EXECUTABLE(ep-engine_kvstore_test
-  tests/module_tests/kvstore_test.cc
-  src/compress.cc
-  src/testlogger.cc
-  ${OBJECTREGISTRY_SOURCE} ${KVSTORE_SOURCE} ${COUCH_KVSTORE_SOURCE}
-  ${FOREST_KVSTORE_SOURCE} ${CONFIG_SOURCE})
-TARGET_LINK_LIBRARIES(ep-engine_kvstore_test
-                      cJSON JSON_checker couchstore dirutils forestdb
-                      gmock gtest platform)
-
-ADD_TEST(ep-engine_atomic_ptr_test ep-engine_atomic_ptr_test)
-ADD_TEST(ep-engine_atomic_test ep-engine_atomic_test)
-ADD_TEST(ep-engine_checkpoint_test ep-engine_checkpoint_test)
-ADD_TEST(ep-engine_chunk_creation_test ep-engine_chunk_creation_test)
-ADD_TEST(ep-engine_compress_test ep-engine_compress_test)
-ADD_TEST(ep-engine_configuration_test ep-engine_configuration_test)
-ADD_TEST(ep-engine_ep_unit_tests ep-engine_ep_unit_tests)
-ADD_TEST(ep-engine_failover_table_test ep-engine_failover_table_test)
-ADD_TEST(ep-engine_hash_table_test ep-engine_hash_table_test)
-ADD_TEST(ep-engine_hrtime_test ep-engine_hrtime_test)
-ADD_TEST(ep-engine_misc_test ep-engine_misc_test)
-ADD_TEST(ep-engine_mutex_test ep-engine_mutex_test)
-ADD_TEST(ep-engine_ringbuffer_test ep-engine_ringbuffer_test)
-ADD_TEST(ep-engine_kvstore_test ep-engine_kvstore_test)
-ADD_TEST(ep-engine_defragmenter_test ep-engine_defragmenter_test)
-ADD_TEST(ep-engine_memory_tracker_test ep-engine_memory_tracker_test)
-
-ADD_LIBRARY(timing_tests SHARED tests/module_tests/timing_tests.cc)
-SET_TARGET_PROPERTIES(timing_tests PROPERTIES PREFIX "")
-TARGET_LINK_LIBRARIES(timing_tests platform)
-
-ADD_EXECUTABLE(ep-engine_sizes src/sizes.cc src/mutex.h src/testlogger.cc
-              ${OBJECTREGISTRY_SOURCE} ${CONFIG_SOURCE})
-TARGET_LINK_LIBRARIES(ep-engine_sizes platform)
-
-ADD_EXECUTABLE(ep-engine_defragmenter_test
-               tests/module_tests/defragmenter_test.cc
-               src/bloomfilter.cc
-               src/checkpoint.cc
-               src/compress.cc
-               src/configuration.cc
-               src/defragmenter_visitor.cc
-               src/ep_time.c
-               src/generated_configuration.cc
-               src/failover-table.cc
-               src/item.cc
-               src/memory_tracker.cc
-               src/murmurhash3.cc
-               src/stored-value.cc
-               src/testlogger.cc
-               src/vbucket.cc
-               ${OBJECTREGISTRY_SOURCE}
-               ${Memcached_SOURCE_DIR}/utilities/extension_loggers.c
-               $<TARGET_OBJECTS:memory_tracking>)
-TARGET_LINK_LIBRARIES(ep-engine_defragmenter_test
-                      cJSON gtest platform ${MALLOC_LIBRARIES}
-                      ${SNAPPY_LIBRARIES})
-
-ADD_LIBRARY(ep_testsuite SHARED
-   tests/ep_testsuite.cc
-   src/atomic.cc
-   src/compress.cc
-   src/ep_time.c
-   src/ext_meta_parser.cc
-   src/item.cc
-   src/testlogger.cc
-   tests/ep_testsuite_common.cc
-   tests/ep_test_apis.cc
-   tests/mock/mock_dcp.cc
-   ${OBJECTREGISTRY_SOURCE}
-   ${CONFIG_SOURCE})
-SET_TARGET_PROPERTIES(ep_testsuite PROPERTIES PREFIX "")
-TARGET_LINK_LIBRARIES(ep_testsuite couchstore dirutils JSON_checker platform
-                      ${LIBEVENT_LIBRARIES} ${SNAPPY_LIBRARIES})
-
-ADD_LIBRARY(ep_testsuite_basic SHARED
-   tests/ep_testsuite_basic.cc
-   src/compress.cc
-   src/ext_meta_parser.cc
-   tests/ep_testsuite_common.cc
-   tests/ep_test_apis.cc
-   tests/mock/mock_dcp.cc
-)
-SET_TARGET_PROPERTIES(ep_testsuite_basic PROPERTIES PREFIX "")
-TARGET_LINK_LIBRARIES(ep_testsuite_basic JSON_checker dirutils platform ${LIBEVENT_LIBRARIES} ${SNAPPY_LIBRARIES})
-
-ADD_LIBRARY(ep_testsuite_dcp SHARED
-tests/ep_testsuite_dcp.cc
-src/compress.cc
-src/ext_meta_parser.cc
-tests/ep_testsuite_common.cc
-tests/ep_test_apis.cc
-tests/mock/mock_dcp.cc
-)
-SET_TARGET_PROPERTIES(ep_testsuite_dcp PROPERTIES PREFIX "")
-TARGET_LINK_LIBRARIES(ep_testsuite_dcp JSON_checker dirutils platform ${LIBEVENT_LIBRARIES} ${SNAPPY_LIBRARIES})
-
-ADD_LIBRARY(ep_testsuite_tap SHARED
-   tests/ep_testsuite_common.cc
-   tests/ep_testsuite_tap.cc
-   tests/ep_test_apis.cc
-   src/ext_meta_parser.cc)
-SET_TARGET_PROPERTIES(ep_testsuite_tap PROPERTIES PREFIX "")
-TARGET_LINK_LIBRARIES(ep_testsuite_tap JSON_checker dirutils platform ${LIBEVENT_LIBRARIES} ${SNAPPY_LIBRARIES})
-
-ADD_LIBRARY(ep_testsuite_checkpoint SHARED
-   tests/ep_testsuite_common.cc
-   tests/ep_testsuite_checkpoint.cc
-   tests/ep_test_apis.cc
-   src/ext_meta_parser.cc)
-SET_TARGET_PROPERTIES(ep_testsuite_checkpoint PROPERTIES PREFIX "")
-TARGET_LINK_LIBRARIES(ep_testsuite_checkpoint JSON_checker dirutils platform ${LIBEVENT_LIBRARIES} ${SNAPPY_LIBRARIES})
-
-ADD_LIBRARY(ep_testsuite_xdcr SHARED
-   tests/ep_testsuite_common.cc
-   tests/ep_testsuite_xdcr.cc
-   tests/ep_test_apis.cc
-   src/ext_meta_parser.cc)
-SET_TARGET_PROPERTIES(ep_testsuite_xdcr PROPERTIES PREFIX "")
-TARGET_LINK_LIBRARIES(ep_testsuite_xdcr JSON_checker dirutils platform ${LIBEVENT_LIBRARIES} ${SNAPPY_LIBRARIES})
-
-ADD_LIBRARY(ep_perfsuite SHARED
-   tests/ep_perfsuite.cc
-   src/ext_meta_parser.cc
-   tests/ep_testsuite_common.cc
-   tests/ep_test_apis.cc
-   tests/mock/mock_dcp.cc)
-SET_TARGET_PROPERTIES(ep_perfsuite PROPERTIES PREFIX "")
-TARGET_LINK_LIBRARIES(ep_perfsuite dirutils platform)
-
-#ADD_CUSTOM_COMMAND(OUTPUT
-#                     ${CMAKE_CURRENT_BINARY_DIR}/generated_suite_0.c
-#                     ${CMAKE_CURRENT_BINARY_DIR}/generated_suite_1.c
-#                     ${CMAKE_CURRENT_BINARY_DIR}/generated_suite_2.c
-#                     ${CMAKE_CURRENT_BINARY_DIR}/generated_suite_3.c
-#                     ${CMAKE_CURRENT_BINARY_DIR}/generated_suite_4.c
-#                     ${CMAKE_CURRENT_BINARY_DIR}/generated_suite_5.c
-#                     ${CMAKE_CURRENT_BINARY_DIR}/generated_suite_6.c
-#                     ${CMAKE_CURRENT_BINARY_DIR}/generated_suite_7.c
-#                     ${CMAKE_CURRENT_BINARY_DIR}/generated_suite_8.c
-#                     ${CMAKE_CURRENT_BINARY_DIR}/generated_suite_9.c
-#                  COMMAND
-#                     ${PYTHON_EXECUTABLE} tests/module_tests/gen_engine_test.py
-#                  DEPENDS
-#                        tests/module_tests/gen_engine_test.py
-#                        tests/module_tests/breakdancer.py
-#                  COMMENT "Generating testsuite")
-#
-#ADD_LIBRARY(generated_testsuite SHARED
-#            tests/suite_stubs.c
-#            ${CMAKE_CURRENT_BINARY_DIR}/generated_suite_0.c
-#            ${CMAKE_CURRENT_BINARY_DIR}/generated_suite_1.c
-#            ${CMAKE_CURRENT_BINARY_DIR}/generated_suite_2.c
-#            ${CMAKE_CURRENT_BINARY_DIR}/generated_suite_3.c
-#            ${CMAKE_CURRENT_BINARY_DIR}/generated_suite_4.c
-#            ${CMAKE_CURRENT_BINARY_DIR}/generated_suite_5.c
-#            ${CMAKE_CURRENT_BINARY_DIR}/generated_suite_6.c
-#            ${CMAKE_CURRENT_BINARY_DIR}/generated_suite_7.c
-#            ${CMAKE_CURRENT_BINARY_DIR}/generated_suite_8.c
-#            ${CMAKE_CURRENT_BINARY_DIR}/generated_suite_9.c)
-
-#SET_TARGET_PROPERTIES(generated_testsuite PROPERTIES PREFIX "")
-
-INSTALL(PROGRAMS
-        ${CMAKE_CURRENT_BINARY_DIR}/wrapper/cbepctl
-        ${CMAKE_CURRENT_BINARY_DIR}/wrapper/cbstats
-        ${CMAKE_CURRENT_BINARY_DIR}/wrapper/cbcompact
-        ${CMAKE_CURRENT_BINARY_DIR}/wrapper/cbvdiff
-        ${CMAKE_CURRENT_BINARY_DIR}/wrapper/cbvbucketctl
-        management/cbanalyze-core
-        DESTINATION bin)
-
-INSTALL(PROGRAMS
-        management/cbepctl
-        management/cbstats
-        management/cbcompact
-        management/cbvdiff
-        management/cbvbucketctl
-        DESTINATION lib/python)
-
-INSTALL(FILES
-        management/clitool.py
-        management/mc_bin_client.py
-        management/mc_bin_server.py
-        management/memcacheConstants.py
-        management/tap.py
-        management/tap_example.py
-        DESTINATION lib/python)
->>>>>>> e9a655b4
 
 INSTALL(FILES
         docs/stats.org
         DESTINATION share/doc/ep-engine)
-
-<<<<<<< HEAD
-=======
-INSTALL(TARGETS ep
-        RUNTIME DESTINATION bin
-        LIBRARY DESTINATION lib
-        ARCHIVE DESTINATION lib)
-
-
-# Defines a testsuite which runs in full and value eviction variants.
-FUNCTION(ADD_TESTSUITE value_evict_name full_evict_name testsuite_so timeout)
-  SET(_cmdline
-      ${CMAKE_BINARY_DIR}/memcached/engine_testapp -E ${CMAKE_CURRENT_BINARY_DIR}/ep.so -T ${testsuite_so})
-  ADD_TEST(NAME ${value_evict_name}
-         COMMAND ${_cmdline} -v -e "dbname=./${value_evict_name}")
-  ADD_TEST(NAME ${full_evict_name}
-         COMMAND ${_cmdline} -v -e "item_eviction_policy=full_eviction$<SEMICOLON>dbname=./${full_evict_name}")
-  SET_TESTS_PROPERTIES(${value_evict_name} PROPERTIES TIMEOUT ${timeout})
-  SET_TESTS_PROPERTIES(${full_evict_name} PROPERTIES TIMEOUT ${timeout})
-ENDFUNCTION()
-
-ADD_TESTSUITE(ep-engine_engine_tests ep-engine_full_eviction_tests
-              ${CMAKE_CURRENT_BINARY_DIR}/ep_testsuite.so
-              1800)
-
-ADD_TESTSUITE(ep-engine_basic_tests ep-engine_full_eviction_basic
-              ${CMAKE_CURRENT_BINARY_DIR}/ep_testsuite_basic.so
-              600)
-
-ADD_TESTSUITE(ep-engine_dcp_tests ep-engine_full_eviction_dcp
-              ${CMAKE_CURRENT_BINARY_DIR}/ep_testsuite_dcp.so
-              1200)
-
-ADD_TESTSUITE(ep-engine_value_eviction_tap ep-engine_full_eviction_tap
-              ${CMAKE_CURRENT_BINARY_DIR}/ep_testsuite_tap.so
-              180)
-
-ADD_TESTSUITE(ep-engine_value_eviction_checkpoint ep-engine_full_eviction_checkpoint
-              ${CMAKE_CURRENT_BINARY_DIR}/ep_testsuite_checkpoint.so
-              120)
-
-ADD_TESTSUITE(ep-engine_value_eviction_xdcr ep-engine_full_eviction_xdcr
-              ${CMAKE_CURRENT_BINARY_DIR}/ep_testsuite_xdcr.so
-              120)
-
-# ================================ PERF_TESTS ================================ #
-SET(_ep_perfsuite_cmdline ${CMAKE_BINARY_DIR}/memcached/engine_testapp -E ${CMAKE_CURRENT_BINARY_DIR}/ep.so -T ${CMAKE_CURRENT_BINARY_DIR}/ep_perfsuite.so -v)
-
-# Micro perf tests: value-only eviction mode. Note that it makes no sense to run
-# these tests in full-eviction mode as we disable persistence - see MB-19504.
-ADD_CUSTOM_TARGET(test-perfsuite
-                  COMMAND ${_ep_perfsuite_cmdline}
-                  DEPENDS ${CMAKE_BINARY_DIR}/memcached/engine_testapp
-                          ep
-                          ep_perfsuite
-                  VERBATIM)
-ADD_TEST(NAME ep-engine_perfsuite
-         COMMAND ${_ep_perfsuite_cmdline} -e "dbname=./value_eviction_perf")
-
-# ============================================================================ #
-
-ENABLE_CODE_COVERAGE_REPORT()
->>>>>>> e9a655b4

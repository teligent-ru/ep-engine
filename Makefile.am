ACLOCAL_AMFLAGS = -I m4 --force
AM_CPPFLAGS += -I$(top_srcdir)/src -I${top_srcdir}/include

bin_SCRIPTS = management/cbanalyze-core \
              wrapper/cbadm-tap-registration \
              wrapper/cbepctl \
              wrapper/cbstats \
              wrapper/cbvbucketctl

pkginclude_HEADERS = include/ep-engine/command_ids.h


memcachedlibdir = $(libdir)/memcached
memcachedlib_LTLIBRARIES = ep.la ep_testsuite.la timing_tests.la
noinst_LTLIBRARIES = \
                     libblackhole-kvstore.la \
                     libconfiguration.la \
                     libkvstore.la \
                     libobjectregistry.la \
                     libcouch-kvstore.la \
                     libdirutils.la

fixup_stats_json:
	cat docs/stats.json | python -mjson.tool > /tmp/stats.json.tmp
	mv /tmp/stats.json.tmp docs/stats.json

dist_doc_DATA = docs/stats.json

BUILT_SOURCES = src/generated_configuration.cc \
                src/generated_configuration.h \
                src/stats-info.c src/stats-info.h
CLEANFILES =

EXTRA_DIST = Doxyfile LICENSE README.markdown configuration.json docs \
             dtrace management win32

noinst_PROGRAMS = sizes gen_config gen_code

man_MANS =

ep_la_CPPFLAGS = $(AM_CPPFLAGS)
ep_la_LDFLAGS = -module -dynamic -avoid-version
ep_la_SOURCES =  include/ep-engine/command_ids.h \
                 src/access_scanner.cc \
                 src/access_scanner.h \
                 src/atomic/gcc_atomics.h \
                 src/atomic/libatomic.h \
                 src/atomic.cc src/atomic.h \
                 src/backfill.h \
                 src/backfill.cc \
                 src/bgfetcher.h \
                 src/bgfetcher.cc \
                 src/callbacks.h \
                 src/checkpoint.h \
                 src/checkpoint.cc \
                 src/checkpoint_remover.h \
                 src/checkpoint_remover.cc \
                 src/common.h \
                 src/config_static.h \
                 src/dispatcher.cc src/dispatcher.h \
                 src/ep.cc src/ep.h \
                 src/ep_engine.cc src/ep_engine.h \
                 src/ep_time.c src/ep_time.h \
                 src/flusher.cc src/flusher.h \
                 src/histo.h \
                 src/htresizer.cc src/htresizer.h \
                 src/item.cc src/item.h \
                 src/item_pager.cc src/item_pager.h \
                 src/kvstore.h \
                 src/locks.h \
                 src/memory_tracker.cc src/memory_tracker.h \
                 src/mutex.cc src/mutex.h \
                 src/priority.cc src/priority.h \
                 src/queueditem.cc src/queueditem.h \
                 src/ringbuffer.h \
                 src/sizes.cc \
                 src/stats.h \
                 src/stats-info.h src/stats-info.c \
                 src/statsnap.cc src/statsnap.h \
                 src/statwriter.h \
                 src/stored-value.cc src/stored-value.h \
                 src/syncobject.h \
                 src/tapconnection.cc src/tapconnection.h \
                 src/tapconnmap.cc src/tapconnmap.h \
                 src/tapthrottle.cc src/tapthrottle.h \
                 src/vbucket.cc src/vbucket.h \
                 src/vbucketmap.cc src/vbucketmap.h \
                 src/warmup.cc src/warmup.h


libobjectregistry_la_CPPFLAGS = $(AM_CPPFLAGS)
libobjectregistry_la_SOURCES = src/objectregistry.cc src/objectregistry.h

libkvstore_la_SOURCES = src/crc32.c src/crc32.h src/kvstore.cc src/kvstore.h  \
                        src/mutation_log.cc src/mutation_log.h                \
                        src/mutation_log_compactor.cc                         \
                        src/mutation_log_compactor.h
libkvstore_la_CPPFLAGS = $(AM_CPPFLAGS)

libblackhole_kvstore_la_CPPFLAGS = -I$(top_srcdir)/src/blackhole-kvstore \
                                   $(AM_CPPFLAGS)
libblackhole_kvstore_la_SOURCES = src/kvstore.h \
                                  src/blackhole-kvstore/blackhole.cc \
                                  src/blackhole-kvstore/blackhole.h

.generated_stat-info: gen_code docs/stats.json
	./gen_code -j docs/stats.json -h src/stats-info.h -c src/stats-info.c \
        -f get_stats_info && touch .generated_stat-info

src/stats-info.h src/stats-info.c: .generated_stat-info

.generated_configuration: gen_config configuration.json
	./gen_config && touch .generated_configuration

src/generated_configuration.h src/generated_configuration.cc: .generated_configuration

libdirutils_la_SOURCES = src/couch-kvstore/dirutils.cc \
                         src/couch-kvstore/dirutils.h


libcouch_kvstore_la_SOURCES = src/kvstore.h

if HAVE_LIBCOUCHSTORE
libcouch_kvstore_la_SOURCES += src/couch-kvstore/couch-kvstore.cc    \
                               src/couch-kvstore/couch-kvstore.h     \
                               src/couch-kvstore/couch-fs-stats.cc   \
                               src/couch-kvstore/couch-fs-stats.h    \
                               src/couch-kvstore/couch-notifier.cc   \
                               src/couch-kvstore/couch-notifier.h    \
                               tools/cJSON.c                         \
                               tools/cJSON.h                         \
                               tools/JSON_checker.c                  \
                               tools/JSON_checker.h

libcouch_kvstore_la_LIBADD = libdirutils.la $(LTLIBCOUCHSTORE)
else
libcouch_kvstore_la_SOURCES += src/couch-kvstore/couch-kvstore-dummy.h \
                               src/couch-kvstore/couch-kvstore-dummy.cc
endif

libcouch_kvstore_la_CPPFLAGS = -I$(top_srcdir)/src/couch-kvstore $(AM_CPPFLAGS)

libconfiguration_la_SOURCES = src/generated_configuration.h \
                              src/configuration.h \
                              src/configuration.cc

ep_la_LIBADD = libkvstore.la \
               libblackhole-kvstore.la libcouch-kvstore.la \
               libobjectregistry.la libconfiguration.la $(LTLIBEVENT)
ep_la_DEPENDENCIES = libkvstore.la \
               libblackhole-kvstore.la	\
               libobjectregistry.la libconfiguration.la \
               libcouch-kvstore.la
ep_testsuite_la_LIBADD =libobjectregistry.la $(LTLIBEVENT)
ep_testsuite_la_DEPENDENCIES = libobjectregistry.la

check_PROGRAMS=\
               atomic_ptr_test \
               atomic_test \
               checkpoint_test \
               chunk_creation_test \
               dispatcher_test \
               hash_table_test \
               histo_test \
               hrtime_test \
               json_test \
               misc_test \
               mutation_log_test \
               mutex_test \
               priority_test \
               ringbuffer_test \
               vbucket_test

if HAVE_GOOGLETEST
check_PROGRAMS += dirutils_test
endif

TESTS=${check_PROGRAMS}
EXTRA_TESTS =

ep_testsuite_la_CPPFLAGS = -I$(top_srcdir)/tests $(AM_CPPFLAGS) ${NO_WERROR}
ep_testsuite_la_SOURCES= tests/ep_testsuite.cc tests/ep_testsuite.h       \
                         src/atomic.cc src/mutex.cc src/mutex.h           \
                         src/item.cc src/testlogger_libify.cc             \
                         src/dispatcher.cc src/ep_time.c src/locks.h      \
                         src/ep_time.h         \
                         tests/mock/mccouch.cc tests/mock/mccouch.h       \
                         tests/ep_test_apis.cc tests/ep_test_apis.h
ep_testsuite_la_LDFLAGS= -module -dynamic -avoid-version

# This is because automake can't figure out how to build the same code
# for two different targets.
src/testlogger_libify.cc: src/testlogger.cc
	cp $(top_srcdir)/src/testlogger.cc src/testlogger_libify.cc

if BUILD_GENERATED_TESTS
memcachedlib_LTLIBRARIES += generated_suite.la

.genstamp: tests/module_tests/gen_engine_test.py tests/module_tests/breakdancer.py
	${top_srcdir}/tests/module_tests/gen_engine_test.py
	touch .genstamp

GEN_FILES=generated_suite_0.c \
          generated_suite_1.c \
          generated_suite_2.c \
          generated_suite_3.c \
          generated_suite_4.c \
          generated_suite_5.c \
          generated_suite_6.c \
          generated_suite_7.c \
          generated_suite_8.c \
          generated_suite_9.c


$(GEN_FILES): .genstamp suite_stubs.h
BUILT_SOURCES+= $(GEN_FILES)
CLEANFILES+= $(GEN_FILES) .genstamp

generated_suite_la_DEPENDENCIES = ep.la
generated_suite_la_CFLAGS = $(AM_CFLAGS) -O0
nodist_generated_suite_la_SOURCES = $(GEN_FILES)
generated_suite_la_SOURCES= src/suite_stubs.c tests/ep_testsuite.h
generated_suite_la_LDFLAGS= -module -dynamic -avoid-version

EXTRA_TESTS += generated_engine_tests

GENERATED_TEST_TIMEOUT=5

generated_engine_tests: generated_suite.la
	$(ENGINE_TESTAPP) -E .libs/ep.so -t $(GENERATED_TEST_TIMEOUT) \
		-. -q -T .libs/generated_suite.so \
		-e 'flushall_enabled=true;ht_size=13;ht_locks=7;backend=blackhole'
endif

timing_tests_la_CFLAGS = $(AM_CFLAGS) ${NO_WERROR}
timing_tests_la_SOURCES= tests/module_tests/timing_tests.cc
timing_tests_la_LDFLAGS= -module -dynamic -avoid-version

atomic_test_CXXFLAGS = $(AM_CPPFLAGS) $(AM_CXXFLAGS) ${NO_WERROR}
atomic_test_SOURCES = tests/module_tests/atomic_test.cc src/atomic.h \
                      src/testlogger.cc src/mutex.cc
atomic_test_DEPENDENCIES = src/atomic.h

atomic_ptr_test_CXXFLAGS = $(AM_CPPFLAGS) $(AM_CXXFLAGS) ${NO_WERROR}
atomic_ptr_test_SOURCES = tests/module_tests/atomic_ptr_test.cc src/atomic.cc \
                          src/atomic.h src/testlogger.cc src/mutex.cc        \
                          src/mutex.h
atomic_ptr_test_DEPENDENCIES = src/atomic.h

mutex_test_CXXFLAGS = $(AM_CPPFLAGS) $(AM_CXXFLAGS) ${NO_WERROR}
mutex_test_SOURCES = tests/module_tests/mutex_test.cc src/locks.h \
                     src/testlogger.cc src/mutex.cc
mutex_test_DEPENDENCIES = src/locks.h

dispatcher_test_CXXFLAGS = $(AM_CPPFLAGS) $(AM_CXXFLAGS) ${NO_WERROR}
dispatcher_test_SOURCES = tests/module_tests/dispatcher_test.cc \
                          src/dispatcher.cc	src/dispatcher.h    \
                          src/priority.cc src/priority.h 	    \
                          src/testlogger.cc src/atomic.cc src/mutex.cc
dispatcher_test_DEPENDENCIES = src/common.h  src/dispatcher.h       \
                               src/dispatcher.cc src/priority.cc 	\
                               src/priority.h libobjectregistry.la
dispatcher_test_LDADD = libobjectregistry.la

hash_table_test_CXXFLAGS = $(AM_CPPFLAGS) $(AM_CXXFLAGS) ${NO_WERROR}
hash_table_test_SOURCES = tests/module_tests/hash_table_test.cc src/item.cc  \
                          src/stored-value.cc src/stored-value.h             \
                          src/testlogger.cc src/atomic.cc src/mutex.cc       \
                          tools/cJSON.c src/memory_tracker.h                 \
                          tests/module_tests/test_memory_tracker.cc
hash_table_test_DEPENDENCIES = src/stored-value.cc src/stored-value.h    \
                               src/ep.h src/item.h libobjectregistry.la
hash_table_test_LDADD = libobjectregistry.la

misc_test_CXXFLAGS = $(AM_CPPFLAGS) $(AM_CXXFLAGS) ${NO_WERROR}
misc_test_SOURCES = tests/module_tests/misc_test.cc src/common.h
misc_test_DEPENDENCIES = src/common.h

json_test_CXXFLAGS = $(AM_CPPFLAGS) $(AM_CXXFLAGS) ${NO_WERROR}
json_test_SOURCES = tests/module_tests/json_test.cc tools/JSON_checker.c \
                    tools/JSON_checker.h src/common.h
json_test_DEPENDENCIES = src/common.h

priority_test_CXXFLAGS = $(AM_CPPFLAGS) $(AM_CXXFLAGS) ${NO_WERROR}
priority_test_SOURCES = tests/module_tests/priority_test.cc src/priority.h \
                        src/priority.cc

sizes_CPPFLAGS = $(AM_CPPFLAGS)
<<<<<<< HEAD
sizes_SOURCES = src/sizes.cc
sizes_DEPENDENCIES = src/vbucket.h src/stored-value.h src/item.h
=======
sizes_SOURCES = src/sizes.cc src/mutex.hh src/mutex.cc src/testlogger.cc
sizes_DEPENDENCIES = src/vbucket.hh src/stored-value.hh src/item.hh
>>>>>>> c21211cb

gen_config_CPPFLAGS = -I$(top_srcdir)/tools $(AM_CPPFLAGS)
gen_config_SOURCES = tools/genconfig.cc tools/cJSON.c tools/cJSON.h
gen_config_LDFLAGS = -lm

gen_code_CPPFLAGS = -I$(top_srcdir)/tools $(AM_CPPFLAGS)
gen_code_SOURCES = tools/gencode.cc tools/cJSON.c tools/cJSON.h

vbucket_test_CXXFLAGS = $(AM_CPPFLAGS) $(AM_CXXFLAGS) ${NO_WERROR}
vbucket_test_SOURCES = tests/module_tests/vbucket_test.cc              \
               tests/module_tests/threadtests.h  src/vbucket.h	       \
               src/vbucket.cc src/stored-value.cc src/stored-value.h   \
               src/atomic.cc src/testlogger.cc src/checkpoint.h 	   \
               src/checkpoint.cc src/byteorder.c src/vbucketmap.cc     \
               src/mutex.cc tests/module_tests/test_memory_tracker.cc  \
               src/memory_tracker.h  src/item.cc tools/cJSON.c         \
               src/bgfetcher.h src/dispatcher.h src/dispatcher.cc
vbucket_test_DEPENDENCIES = src/vbucket.h src/stored-value.cc     \
                            src/stored-value.h src/checkpoint.h  \
                            src/checkpoint.cc libobjectregistry.la \
                            libconfiguration.la
vbucket_test_LDADD = libobjectregistry.la libconfiguration.la

checkpoint_test_CXXFLAGS = $(AM_CPPFLAGS) $(AM_CXXFLAGS) ${NO_WERROR}
checkpoint_test_SOURCES = tests/module_tests/checkpoint_test.cc                \
                          src/checkpoint.h src/checkpoint.cc src/vbucket.h     \
                          src/vbucket.cc src/testlogger.cc src/stored-value.cc \
                          src/stored-value.h src/queueditem.h                  \
                          src/byteorder.c src/atomic.cc src/mutex.cc           \
                          tests/module_tests/test_memory_tracker.cc            \
                          src/memory_tracker.h src/item.cc tools/cJSON.c       \
                          src/bgfetcher.h src/dispatcher.h src/dispatcher.cc
checkpoint_test_DEPENDENCIES = src/checkpoint.h src/vbucket.h           \
              src/stored-value.cc src/stored-value.h  src/queueditem.h  \
              libobjectregistry.la libconfiguration.la
checkpoint_test_LDADD = libobjectregistry.la libconfiguration.la

dirutils_test_SOURCES = tests/module_tests/dirutils_test.cc
dirutils_test_DEPENDENCIES = libdirutils.la
dirutils_test_LDADD = libdirutils.la
dirutils_test_LDFLAGS = -lgtest

mutation_log_test_CXXFLAGS = $(AM_CPPFLAGS) $(AM_CXXFLAGS) ${NO_WERROR}
mutation_log_test_SOURCES = tests/module_tests/mutation_log_test.cc         \
                            src/mutation_log.h	src/testlogger.cc           \
                            src/mutation_log.cc src/byteorder.c src/crc32.h \
                            src/crc32.c src/vbucketmap.cc src/item.cc       \
                            src/atomic.cc src/mutex.cc src/stored-value.cc  \
                            src/ep_time.c src/checkpoint.cc
mutation_log_test_DEPENDENCIES = src/mutation_log.h
mutation_log_test_LDADD = libobjectregistry.la libconfiguration.la

hrtime_test_CXXFLAGS = $(AM_CPPFLAGS) $(AM_CXXFLAGS) ${NO_WERROR}
hrtime_test_SOURCES = tests/module_tests/hrtime_test.cc src/common.h

histo_test_CXXFLAGS = $(AM_CPPFLAGS) $(AM_CXXFLAGS) ${NO_WERROR}
histo_test_SOURCES = tests/module_tests/histo_test.cc src/common.h src/histo.h
histo_test_DEPENDENCIES = src/common.h src/histo.h

chunk_creation_test_CXXFLAGS = $(AM_CPPFLAGS) $(AM_CXXFLAGS) ${NO_WERROR}
chunk_creation_test_SOURCES = tests/module_tests/chunk_creation_test.cc \
                              src/common.h

ringbuffer_test_CXXFLAGS = $(AM_CPPFLAGS) $(AM_CXXFLAGS) ${NO_WERROR}
ringbuffer_test_SOURCES = tests/module_tests/ringbuffer_test.cc src/ringbuffer.h
ringbuffer_test_DEPENDENCIES = src/ringbuffer.h

if BUILD_GETHRTIME
ep_la_SOURCES += src/gethrtime.c
hrtime_test_SOURCES += src/gethrtime.c
dispatcher_test_SOURCES += src/gethrtime.c
vbucket_test_SOURCES += src/gethrtime.c
checkpoint_test_SOURCES += src/gethrtime.c
ep_testsuite_la_SOURCES += src/gethrtime.c
hash_table_test_SOURCES += src/gethrtime.c
mutation_log_test_SOURCES += src/gethrtime.c
endif

if BUILD_BYTEORDER
ep_la_SOURCES += src/byteorder.c
ep_testsuite_la_SOURCES += src/byteorder.c
endif

pythonlibdir=$(libdir)/python
pythonlib_DATA= \
                management/clitool.py \
                management/mc_bin_client.py \
                management/mc_bin_server.py \
                management/memcacheConstants.py \
                management/tap.py \
                management/tap_example.py

pythonlib_SCRIPTS= \
                management/cbadm-tap-registration \
                management/cbepctl \
                management/cbstats \
                management/cbvbucketctl

PYTHON_TOOLS= \
              wrapper/cbadm-tap-registration \
              wrapper/cbepctl \
              wrapper/cbstats \
              wrapper/cbvbucketctl

${PYTHON_TOOLS}: wrapper/wrapper
	cp $< $@

BUILT_SOURCES += ${PYTHON_TOOLS}
CLEANFILES+= ${PYTHON_TOOLS}

TEST_TIMEOUT=60

VALGRIND=valgrind
VALGRIND_OPTIONS=--log-file=valgrind.log --tool=Memcheck --num-callers=50 \
                 --error-limit=yes --track-origins=yes --malloc-fill=55 \
                 --free-fill=aa --dsymutil=yes -q

valgrind_engine_tests: ep.la ep_testsuite.la
	@$(MAKE) \
             ENGINE_TESTAPP_LAUNCHER="$(VALGRIND) $(VALGRIND_OPTIONS)" \
             engine_tests

cpplint:
	python tools/cpplint.py --verbose=0 \
        --filter=-,+legal,+build,-build/namespaces \
        src/*.cc src/*.h src/atomic/*.h \
        src/blackhole-kvstore/*.cc src/blackhole-kvstore/*.h \
        src/couch-kvstore/*.cc src/couch-kvstore/*.h \
        tests/*.cc tests/*.h \
        tests/mock/*.cc tests/mock/*.h \
        tests/module_tests/*.cc tests/module_tests/*.h

engine_tests: ep.la ep_testsuite.la
	$(ENGINE_TESTAPP_LAUNCHER) $(ENGINE_TESTAPP) \
                $(ENGINE_TESTS_EXTRA_OPTIONS) \
                -E .libs/ep.so -t $(TEST_TIMEOUT) \
		-T .libs/ep_testsuite.so \
		-e 'flushall_enabled=true;ht_size=13;ht_locks=7;'

test: all check-TESTS engine_tests cpplint sizes
	./sizes

if HAVE_DTRACE
BUILT_SOURCES += dtrace/probes.h
CLEANFILES += dtrace/probes.h

ep_la_SOURCES += dtrace/probes.d

if DTRACE_NEEDS_OBJECTS
ep_la_LIBADD += ep_la-probes.lo
ep_la_DEPENDENCIES +=  ep_la-probes.lo
ep_testsuite_la_LIBADD += ep_testsuite_la-probes.lo
ep_testsuite_la_DEPENDENCIES += ep_testsuite_la-probes.lo
atomic_ptr_test_LDADD = .libs/atomic_ptr_test-probes.o
atomic_ptr_test_DEPENDENCIES += .libs/atomic_ptr_test-probes.o
atomic_test_LDADD = .libs/atomic_test-probes.o
atomic_test_DEPENDENCIES += .libs/atomic_test-probes.o
checkpoint_test_LDADD += .libs/checkpoint_test-probes.o
checkpoint_test_DEPENDENCIES += .libs/checkpoint_test-probes.o
dispatcher_test_LDADD += .libs/dispatcher_test-probes.o
dispatcher_test_DEPENDENCIES += .libs/dispatcher_test-probes.o
hash_table_test_LDADD += .libs/hash_table_test-probes.o
hash_table_test_DEPENDENCIES += .libs/hash_table_test-probes.o
vbucket_test_LDADD += .libs/vbucket_test-probes.o
vbucket_test_DEPENDENCIES += .libs/vbucket_test-probes.o
mutex_test_LDADD = .libs/mutex_test-probes.o
mutex_test_DEPENDENCIES += .libs/mutex_test-probes.o

CLEANFILES += ep_la-probes.o ep_la-probes.lo                            \
              .libs/cddbconvert-probes.o .libs/cddbconvert-probes.o     \
              .libs/atomic_ptr_test-probes.o                            \
              .libs/checkpoint_test-probes.o                            \
              .libs/mutation_test-probes.o                              \
              .libs/dispatcher_test-probes.o                            \
              .libs/hash_table_test-probes.o                            \
              .libs/vbucket_test-probes.o                               \
              .libs/atomic_test-probes.o                                \
              .libs/mutex_test-probes.o
endif
endif

dtrace/probes.h: dtrace/probes.d
	$(DTRACE) $(DTRACEFLAGS) -h \
                  -s $(top_srcdir)/dtrace/probes.d \
                  -o dtrace/probes.h

EP_ENGINE_OBJS=$(ep_la_OBJECTS:%lo=.libs/%o)
ep_la-probes.lo: $(ep_la_OBJECTS) dtrace/probes.h
	$(DTRACE) $(DTRACEFLAGS) -G \
                  -o .libs/ep_la-probes.o \
                  -s ${srcdir}/dtrace/probes.d \
                  $(EP_ENGINE_OBJS)
	sed -e s,item,probes,g ep_la-item.lo > ep_la-probes.lo

EP_TESTSUITE_OBJS=$(ep_testsuite_la_OBJECTS:%lo=.libs/%o)
ep_testsuite_la-probes.lo: $(ep_testsuite_la_OBJECTS) dtrace/probes.h
	$(DTRACE) $(DTRACEFLAGS) -G \
                  -o .libs/ep_testsuite_la-probes.o \
                  -s ${srcdir}/dtrace/probes.d \
                  $(EP_TESTSUITE_OBJS)
	sed -e s,ep_la-item,ep_testsuite_la-probes,g ep_la-item.lo \
               > ep_testsuite_la-probes.lo

.libs/atomic_ptr_test-probes.o: $(atomic_ptr_test_OBJECTS) dtrace/probes.h
	$(DTRACE) $(DTRACEFLAGS) -G \
                  -o .libs/atomic_ptr_test-probes.o \
                  -s ${srcdir}/dtrace/probes.d \
                  $(atomic_ptr_test_OBJECTS)

.libs/atomic_test-probes.o: $(atomic_test_OBJECTS) dtrace/probes.h
	$(DTRACE) $(DTRACEFLAGS) -G \
                  -o .libs/atomic_test-probes.o \
                  -s ${srcdir}/dtrace/probes.d \
                  $(atomic_test_OBJECTS)

.libs/checkpoint_test-probes.o: $(checkpoint_test_OBJECTS) dtrace/probes.h
	$(DTRACE) $(DTRACEFLAGS) -G \
                  -o .libs/checkpoint_test-probes.o \
                  -s ${srcdir}/dtrace/probes.d \
                  $(checkpoint_test_OBJECTS)

.libs/mutation_test-probes.o: $(mutation_test_OBJECTS) dtrace/probes.h
	$(DTRACE) $(DTRACEFLAGS) -G \
                  -o .libs/mutation_test-probes.o \
                  -s ${srcdir}/dtrace/probes.d \
                  $(mutation_test_OBJECTS)

.libs/dispatcher_test-probes.o: $(dispatcher_test_OBJECTS) dtrace/probes.h
	$(DTRACE) $(DTRACEFLAGS) -G \
                  -o .libs/dispatcher_test-probes.o \
                  -s ${srcdir}/dtrace/probes.d \
                  $(dispatcher_test_OBJECTS)

.libs/hash_table_test-probes.o: $(hash_table_test_OBJECTS) dtrace/probes.h
	$(DTRACE) $(DTRACEFLAGS) -G \
                  -o .libs/hash_table_test-probes.o \
                  -s ${srcdir}/dtrace/probes.d \
                  $(hash_table_test_OBJECTS)

.libs/vbucket_test-probes.o: $(vbucket_test_OBJECTS) dtrace/probes.h
	$(DTRACE) $(DTRACEFLAGS) -G \
                  -o .libs/vbucket_test-probes.o \
                  -s ${srcdir}/dtrace/probes.d \
                  $(vbucket_test_OBJECTS)

.libs/mutex_test-probes.o: $(mutex_test_OBJECTS) dtrace/probes.h
	$(DTRACE) $(DTRACEFLAGS) -G \
                  -o .libs/mutex_test-probes.o \
                  -s ${srcdir}/dtrace/probes.d \
                  $(mutex_test_OBJECTS)

reformat:
	astyle --mode=c \
               --quiet \
               --style=1tbs \
               --indent=spaces=4 \
               --indent-namespaces \
               --indent-col1-comments \
               --max-instatement-indent=78 \
               --pad-oper \
               --pad-header \
               --unpad-paren \
               --add-brackets \
               --align-pointer=name \
               --align-reference=name \
               $(top_srcdir)/couch-kvstore/*.[ch][ch]<|MERGE_RESOLUTION|>--- conflicted
+++ resolved
@@ -286,13 +286,8 @@
                         src/priority.cc
 
 sizes_CPPFLAGS = $(AM_CPPFLAGS)
-<<<<<<< HEAD
-sizes_SOURCES = src/sizes.cc
+sizes_SOURCES = src/sizes.cc src/mutex.h src/mutex.cc src/testlogger.cc
 sizes_DEPENDENCIES = src/vbucket.h src/stored-value.h src/item.h
-=======
-sizes_SOURCES = src/sizes.cc src/mutex.hh src/mutex.cc src/testlogger.cc
-sizes_DEPENDENCIES = src/vbucket.hh src/stored-value.hh src/item.hh
->>>>>>> c21211cb
 
 gen_config_CPPFLAGS = -I$(top_srcdir)/tools $(AM_CPPFLAGS)
 gen_config_SOURCES = tools/genconfig.cc tools/cJSON.c tools/cJSON.h

--- conflicted
+++ resolved
@@ -1356,18 +1356,7 @@
     }
 
     VBucketFilter backFillVBFilter;
-<<<<<<< HEAD
-    if (connection->runBackfill(backFillVBFilter) && !(connection->registeredTAPClient)) {
-=======
-    if (connection->runBackfill(backFillVBFilter)) {
-        ENGINE_ERROR_CODE rv = tapConnMap.reserveValidityToken(cookie);
-        if (rv != ENGINE_SUCCESS) {
-            getLogger()->log(EXTENSION_LOG_WARNING, NULL,
-                             "Failed to reserve cookie for backfill thread\n");
-            return TAP_DISCONNECT;
-        }
-
->>>>>>> 3539559f
+   if (connection->runBackfill(backFillVBFilter)) {
         queueBackfill(backFillVBFilter, connection, cookie);
     }
 
@@ -1428,27 +1417,18 @@
 
         // If there's a better version in memory, grab it, else go
         // with what we pulled from disk.
-<<<<<<< HEAD
         GetValue gv(epstore->get(it->getKey(), it->getVBucketId(),
-                                 cookie, false));
-=======
-        GetValue gv(epstore->get(item->getKey(), item->getVBucketId(),
                                  cookie, false, false));
->>>>>>> 3539559f
         if (gv.getStatus() == ENGINE_SUCCESS) {
             delete it;
             *itm = it = gv.getValue();
         } else {
-<<<<<<< HEAD
-            *itm = it;
-=======
-            if (item->isExpired(ep_real_time())) {
-                delete item;
+            if (it->isExpired(ep_real_time())) {
+                delete it;
                 retry = true;
                 return TAP_NOOP;
             }
-            *itm = item;
->>>>>>> 3539559f
+            *itm = it;
         }
         *vbucket = static_cast<Item*>(*itm)->getVBucketId();
 

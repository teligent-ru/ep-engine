--- conflicted
+++ resolved
@@ -1082,7 +1082,6 @@
             // We do this by manually constructing the item using its
             // value_t constructor to reduce memory copies as much as
             // possible.
-<<<<<<< HEAD
 
             std::string k(static_cast<const char *>(key), nkey);
             shared_ptr<std::string> s(new std::string);
@@ -1092,16 +1091,6 @@
 
             Item *item = new Item(k, flags, exptime, s);
             item->setVBucketId(vbucket);
-=======
-
-            std::string k(static_cast<const char *>(key), nkey);
-            shared_ptr<std::string> s(new std::string);
-            s->reserve(ndata+2);
-            s->append(static_cast<const char*>(data), ndata);
-            s->append("\r\n");
-
-            Item *item = new Item(k, flags, exptime, s);
->>>>>>> 69010aa0
 
             /* @TODO we don't have CAS now.. we might in the future.. */
             (void)cas;

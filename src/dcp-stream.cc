--- conflicted
+++ resolved
@@ -902,24 +902,18 @@
     LockHolder lh(streamMutex);
     clear_UNLOCKED();
     if (state_ != STREAM_DEAD) {
-        setDead_UNLOCKED(END_STREAM_OK);
-    }
-}
-
-uint32_t PassiveStream::setDead_UNLOCKED(end_stream_status_t status) {
+        setDead_UNLOCKED(END_STREAM_OK, &lh);
+    }
+}
+
+uint32_t PassiveStream::setDead_UNLOCKED(end_stream_status_t status,
+                                         LockHolder *slh) {
     transitionState(STREAM_DEAD);
-<<<<<<< HEAD
-    uint32_t unackedBytes = buffer.bytes;
-    clearBuffer();
+    slh->unlock();
+    uint32_t unackedBytes = clearBuffer();
     LOG(EXTENSION_LOG_WARNING, "%s (vb %" PRId16 ") Setting stream to dead"
         " state, last_seqno is %" PRIu64 ", unackedBytes is %" PRIu32 ","
         " status is %s",
-=======
-    lh.unlock();
-    uint32_t unackedBytes = clearBuffer();
-    LOG(EXTENSION_LOG_WARNING, "%s (vb %d) Setting stream to dead state,"
-        " last_seqno is %llu, unackedBytes is %u, status is %s",
->>>>>>> a80db348
         consumer->logHeader(), vb_, last_seqno, unackedBytes,
         getEndStreamStatusStr(status));
     return unackedBytes;
@@ -927,7 +921,7 @@
 
 uint32_t PassiveStream::setDead(end_stream_status_t status) {
     LockHolder lh(streamMutex);
-    return setDead_UNLOCKED(status);
+    return setDead_UNLOCKED(status, &lh);
 }
 
 void PassiveStream::acceptStream(uint16_t status, uint32_t add_opaque) {

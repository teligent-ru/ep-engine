--- conflicted
+++ resolved
@@ -23,11 +23,7 @@
 #include "ep_engine.h"
 #include "locks.h"
 #include "scheduler.h"
-<<<<<<< HEAD
-=======
-#include "locks.hh"
 #include "workload.h"
->>>>>>> 92481c3e
 
 Atomic<size_t> GlobalTask::task_id_counter = 1;
 

/* -*- Mode: C++; tab-width: 4; c-basic-offset: 4; indent-tabs-mode: nil -*- */
/*
 *     Copyright 2013 Couchbase, Inc.
 *
 *   Licensed under the Apache License, Version 2.0 (the "License");
 *   you may not use this file except in compliance with the License.
 *   You may obtain a copy of the License at
 *
 *       http://www.apache.org/licenses/LICENSE-2.0
 *
 *   Unless required by applicable law or agreed to in writing, software
 *   distributed under the License is distributed on an "AS IS" BASIS,
 *   WITHOUT WARRANTIES OR CONDITIONS OF ANY KIND, either express or implied.
 *   See the License for the specific language governing permissions and
 *   limitations under the License.
 */

#ifndef SRC_TASKS_H_
#define SRC_TASKS_H_ 1

#include "config.h"

#include <list>
#include <string>
#include <utility>

#include "atomic.h"
#include "priority.h"

typedef enum {
    TASK_RUNNING,
    TASK_SNOOZED,
    TASK_DEAD
} task_state_t;

class BfilterCB;
class BgFetcher;
class CompareTasksByDueDate;
class CompareTasksByPriority;
class EventuallyPersistentEngine;
class Flusher;
class Warmup;

/**
 * Compaction context to perform compaction
 */

typedef struct {
    uint64_t revSeqno;
    std::string keyStr;
} expiredItemCtx;

typedef struct {
    uint64_t purge_before_ts;
    uint64_t purge_before_seq;
    uint64_t max_purged_seq;
    uint8_t  drop_deletes;
    uint32_t curr_time;
    std::list<expiredItemCtx> expiredItems;
    // Callback required for Bloomfilter
    BfilterCB *bfcb;
} compaction_ctx;

class GlobalTask : public RCValue {
friend class CompareByDueDate;
friend class CompareByPriority;
friend class ExecutorPool;
friend class ExecutorThread;
friend class TaskQueue;
public:
    GlobalTask(EventuallyPersistentEngine *e, const Priority &p,
               double sleeptime = 0, bool completeBeforeShutdown = true) :
          RCValue(), priority(p),
          blockShutdown(completeBeforeShutdown),
          state(TASK_RUNNING), taskId(nextTaskId()), engine(e) {
        snooze(sleeptime);
    }

    /* destructor */
    virtual ~GlobalTask(void) {
    }

    /**
     * The invoked function when the task is executed.
     *
     * @return Whether or not this task should be rescheduled
     */
    virtual bool run(void) = 0;

    /**
     * Gives a description of this task.
     *
     * @return A description of this task
     */
    virtual std::string getDescription(void) = 0;

    virtual int maxExpectedDuration(void) {
        return 3600;
    }

    /**
     * test if a task is dead
     */
     bool isdead(void) {
        return (state == TASK_DEAD);
     }


    /**
     * Cancels this task by marking it dead.
     */
    void cancel(void) {
        state = TASK_DEAD;
    }

    /**
     * Puts the task to sleep for a given duration.
     */
    void snooze(const double secs);

    /**
     * Returns the id of this task.
     *
     * @return A unique task id number.
     */
    size_t getId() { return taskId; }

    /**
     * Returns the type id of this task.
     *
     * @return A type id of the task.
     */
    type_id_t getTypeId() { return priority.getTypeId(); }

    /**
     * Gets the engine that this task was scheduled from
     *
     * @returns A handle to the engine
     */
    EventuallyPersistentEngine* getEngine() { return engine; }

    task_state_t getState(void) {
        return state.load();
    }

    void setState(task_state_t tstate, task_state_t expected) {
        state.compare_exchange_strong(expected, tstate);
    }

protected:

    const Priority &priority;
    bool blockShutdown;
    AtomicValue<task_state_t> state;
    const size_t taskId;
    struct timeval waketime;
    EventuallyPersistentEngine *engine;

    static AtomicValue<size_t> task_id_counter;
    static size_t nextTaskId() { return task_id_counter.fetch_add(1); }
};

typedef SingleThreadedRCPtr<GlobalTask> ExTask;

/**
 * A task for persisting items to disk.
 */
class FlusherTask : public GlobalTask {
public:
    FlusherTask(EventuallyPersistentEngine *e, Flusher* f, const Priority &p,
                uint16_t shardid, bool completeBeforeShutdown = true) :
                GlobalTask(e, p, 0, completeBeforeShutdown), flusher(f) {
        std::stringstream ss;
        ss<<"Running a flusher loop: shard "<<shardid;
        desc = ss.str();
    }

    bool run();

    std::string getDescription() {
        return desc;
    }

private:
    Flusher* flusher;
    std::string desc;
};

/**
 * A task for persisting VBucket state changes to disk and creating new
 * VBucket database files.
 * sid (shard ID) passed on to GlobalTask indicates that task needs to be
 *     serialized with other tasks that require serialization on its shard
 */
class VBSnapshotTask : public GlobalTask {
public:
    VBSnapshotTask(EventuallyPersistentEngine *e, const Priority &p,
                uint16_t sID = 0, bool completeBeforeShutdown = true) :
                GlobalTask(e, p, 0, completeBeforeShutdown), shardID(sID) {
        std::stringstream ss;
        ss<<"Snapshotting vbucket states for the shard: "<<shardID;
        desc = ss.str();
    }

    bool run();

    std::string getDescription() {
        return desc;
    }

private:
    uint16_t shardID;
    std::string desc;
};

/**
 * A daemon task for persisting VBucket state changes to disk periodically.
 */
class DaemonVBSnapshotTask : public GlobalTask {
public:
    DaemonVBSnapshotTask(EventuallyPersistentEngine *e,
                         bool completeBeforeShutdown = true);

    bool run();

    std::string getDescription() {
        return desc;
    }

private:
    std::string desc;
};

/**
 * A task for persisting a VBucket state to disk and creating a vbucket
 * database file if necessary.
 */
class VBStatePersistTask : public GlobalTask {
public:
    VBStatePersistTask(EventuallyPersistentEngine *e, const Priority &p,
                       uint16_t vbucket, bool completeBeforeShutdown = true) :
        GlobalTask(e, p, 0, completeBeforeShutdown), vbid(vbucket) {
        std::stringstream ss;
        ss<<"Persisting a vbucket state for vbucket: "<< vbid;
        desc = ss.str();
    }

    bool run();

    std::string getDescription() {
        return desc;
    }

private:
    uint16_t vbid;
    std::string desc;
};

/**
 * A task for deleting VBucket files from disk and cleaning up any outstanding
 * writes for that VBucket file.
 * sid (shard ID) passed on to GlobalTask indicates that task needs to be
 *     serialized with other tasks that require serialization on its shard
 */
class VBDeleteTask : public GlobalTask {
public:
    VBDeleteTask(EventuallyPersistentEngine *e, uint16_t vbid, const void* c,
                 const Priority &p, bool completeBeforeShutdown = true) :
        GlobalTask(e, p, 0, completeBeforeShutdown),
        vbucketId(vbid), cookie(c) { }

    bool run();

    std::string getDescription() {
        std::stringstream ss;
        ss<<"Deleting VBucket:"<<vbucketId;
        return ss.str();
    }

private:
    uint16_t vbucketId;
    const void* cookie;
};

/**
 * A task for compacting a vbucket db file
 */
class CompactVBucketTask : public GlobalTask {
public:
    CompactVBucketTask(EventuallyPersistentEngine *e, const Priority &p,
                uint16_t vbucket, compaction_ctx c, const void *ck,
                bool completeBeforeShutdown = false) :
                GlobalTask(e, p, 0, completeBeforeShutdown),
                           vbid(vbucket), compactCtx(c), cookie(ck)
    {
        std::stringstream ss;
        ss<<"Compact VBucket "<<vbid;
        desc = ss.str();
    }

    ~CompactVBucketTask();

    bool run();

    std::string getDescription() {
        return desc;
    }

private:
    uint16_t vbid;
    compaction_ctx compactCtx;
    const void* cookie;
    std::string desc;
};

/**
 * A task that periodically takes a snapshot of the stats and persists them to
 * disk.
 */
class StatSnap : public GlobalTask {
public:
    StatSnap(EventuallyPersistentEngine *e, const Priority &p,
             bool runOneTimeOnly = false, bool sleeptime = 0,
             bool completeBeforeShutdown = false) :
        GlobalTask(e, p, sleeptime, completeBeforeShutdown),
        runOnce(runOneTimeOnly) { }

    bool run();

    std::string getDescription() {
        std::string rv("Updating stat snapshot on disk");
        return rv;
    }

private:
    bool runOnce;
};

/**
 * A task for fetching items from disk.
 */
class BgFetcherTask : public GlobalTask {
public:
    BgFetcherTask(EventuallyPersistentEngine *e, BgFetcher *b,
                  const Priority &p, bool sleeptime = 0,
                  bool completeBeforeShutdown = false) :
        GlobalTask(e, p, sleeptime, completeBeforeShutdown),
        bgfetcher(b) { }

    bool run();

    std::string getDescription() {
        return std::string("Batching background fetch");
    }

private:
    BgFetcher *bgfetcher;
};

/**
 * A task that performs the bucket flush operation.
 */
class FlushAllTask : public GlobalTask {
public:
    FlushAllTask(EventuallyPersistentEngine *e, double when) :
        GlobalTask(e, Priority::FlushAllPriority, when, false) { }

    bool run();

    std::string getDescription() {
        std::stringstream ss;
        ss << "Performing flush_all operation.";
        return ss.str();
    }
};

/**
 * A task for performing disk fetches for "stats vkey".
 */
class VKeyStatBGFetchTask : public GlobalTask {
public:
    VKeyStatBGFetchTask(EventuallyPersistentEngine *e, const std::string &k,
                        uint16_t vbid, uint64_t s, const void *c,
                        const Priority &p, int sleeptime = 0,
                        bool completeBeforeShutdown = false) :
        GlobalTask(e, p, sleeptime, completeBeforeShutdown), key(k),
                   vbucket(vbid), bySeqNum(s), cookie(c) { }

    bool run();

    std::string getDescription() {
        std::stringstream ss;
        ss << "Fetching item from disk for vkey stat:  " << key<<" vbucket "
           <<vbucket;
        return ss.str();
    }

private:
    std::string                      key;
    uint16_t                         vbucket;
    uint64_t                         bySeqNum;
    const void                      *cookie;
};

/**
 * A task that performs disk fetches for non-resident get requests.
 */
class BGFetchTask : public GlobalTask {
public:
    BGFetchTask(EventuallyPersistentEngine *e, const std::string &k,
<<<<<<< HEAD
            uint16_t vbid, const void *c, bool isMeta,
            const Priority &p, int sleeptime = 0, bool shutdown = false) :
        GlobalTask(e, p, sleeptime, shutdown), key(k), vbucket(vbid),
        cookie(c), metaFetch(isMeta), init(gethrtime()) { }
=======
            uint16_t vbid, uint64_t s, const void *c, bool isMeta,
            const Priority &p, int sleeptime = 0,
            bool completeBeforeShutdown = false) :
        GlobalTask(e, p, sleeptime, completeBeforeShutdown),
        key(k), vbucket(vbid), seqNum(s), cookie(c), metaFetch(isMeta),
        init(gethrtime()) { }
>>>>>>> 4b5cdf90

    bool run();

    std::string getDescription() {
        std::stringstream ss;
        ss << "Fetching item from disk:  " << key<<" vbucket "<<vbucket;
        return ss.str();
    }

private:
    const std::string          key;
    uint16_t                   vbucket;
    const void                *cookie;
    bool                       metaFetch;
    hrtime_t                   init;
};

/**
 * A task that monitors if a bucket is read-heavy, write-heavy, or mixed.
 */
class WorkLoadMonitor : public GlobalTask {
public:
    WorkLoadMonitor(EventuallyPersistentEngine *e,
                    bool completeBeforeShutdown = false);

    bool run();

    std::string getDescription() {
        return desc;
    }

private:

    size_t getNumMutations();
    size_t getNumGets();

    size_t prevNumMutations;
    size_t prevNumGets;
    std::string desc;
};

/**
 * Order tasks by their priority and taskId (try to ensure FIFO)
 */
class CompareByPriority {
public:
    bool operator()(ExTask &t1, ExTask &t2) {
        return (t1->priority == t2->priority) ?
               (t1->taskId   > t2->taskId)    :
               (t1->priority < t2->priority);
    }
};

/**
 * Order tasks by their ready date.
 */
class CompareByDueDate {
public:
    bool operator()(ExTask &t1, ExTask &t2) {
        return less_tv(t2->waketime, t1->waketime);
    }
};

#endif  // SRC_TASKS_H_<|MERGE_RESOLUTION|>--- conflicted
+++ resolved
@@ -408,19 +408,12 @@
 class BGFetchTask : public GlobalTask {
 public:
     BGFetchTask(EventuallyPersistentEngine *e, const std::string &k,
-<<<<<<< HEAD
             uint16_t vbid, const void *c, bool isMeta,
-            const Priority &p, int sleeptime = 0, bool shutdown = false) :
-        GlobalTask(e, p, sleeptime, shutdown), key(k), vbucket(vbid),
-        cookie(c), metaFetch(isMeta), init(gethrtime()) { }
-=======
-            uint16_t vbid, uint64_t s, const void *c, bool isMeta,
             const Priority &p, int sleeptime = 0,
             bool completeBeforeShutdown = false) :
         GlobalTask(e, p, sleeptime, completeBeforeShutdown),
-        key(k), vbucket(vbid), seqNum(s), cookie(c), metaFetch(isMeta),
+        key(k), vbucket(vbid), cookie(c), metaFetch(isMeta),
         init(gethrtime()) { }
->>>>>>> 4b5cdf90
 
     bool run();
 

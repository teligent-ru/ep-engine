/* -*- Mode: C++; tab-width: 4; c-basic-offset: 4; indent-tabs-mode: nil -*- */
/*
 *     Copyright 2010 Couchbase, Inc
 *
 *   Licensed under the Apache License, Version 2.0 (the "License");
 *   you may not use this file except in compliance with the License.
 *   You may obtain a copy of the License at
 *
 *       http://www.apache.org/licenses/LICENSE-2.0
 *
 *   Unless required by applicable law or agreed to in writing, software
 *   distributed under the License is distributed on an "AS IS" BASIS,
 *   WITHOUT WARRANTIES OR CONDITIONS OF ANY KIND, either express or implied.
 *   See the License for the specific language governing permissions and
 *   limitations under the License.
 */

#include "config.h"

#include <string.h>
#include <time.h>

#include <fstream>
#include <functional>
#include <iostream>
#include <map>
#include <sstream>
#include <string>
#include <utility>
#include <vector>

#include "access_scanner.h"
#include "checkpoint_remover.h"
#include "dispatcher.h"
#include "ep.h"
#include "ep_engine.h"
#include "flusher.h"
#include "htresizer.h"
#include "iomanager/iomanager.h"
#include "kvshard.h"
#include "kvstore.h"
#include "locks.h"
#include "warmup.h"

class StatsValueChangeListener : public ValueChangedListener {
public:
    StatsValueChangeListener(EPStats &st) : stats(st) {
        // EMPTY
    }

    virtual void sizeValueChanged(const std::string &key, size_t value) {
        if (key.compare("max_size") == 0) {
            stats.setMaxDataSize(value);
            size_t low_wat = static_cast<size_t>(static_cast<double>(value) * 0.6);
            size_t high_wat = static_cast<size_t>(static_cast<double>(value) * 0.75);
            stats.mem_low_wat.set(low_wat);
            stats.mem_high_wat.set(high_wat);
        } else if (key.compare("mem_low_wat") == 0) {
            stats.mem_low_wat.set(value);
        } else if (key.compare("mem_high_wat") == 0) {
            stats.mem_high_wat.set(value);
        } else if (key.compare("tap_throttle_threshold") == 0) {
            stats.tapThrottleThreshold.set(static_cast<double>(value) / 100.0);
        } else if (key.compare("warmup_min_memory_threshold") == 0) {
            stats.warmupMemUsedCap.set(static_cast<double>(value) / 100.0);
        } else if (key.compare("warmup_min_items_threshold") == 0) {
            stats.warmupNumReadCap.set(static_cast<double>(value) / 100.0);
        } else {
            LOG(EXTENSION_LOG_WARNING,
                "Failed to change value for unknown variable, %s\n",
                key.c_str());
        }
    }

private:
    EPStats &stats;
};

/**
 * A configuration value changed listener that responds to ep-engine
 * parameter changes by invoking engine-specific methods on
 * configuration change events.
 */
class EPStoreValueChangeListener : public ValueChangedListener {
public:
    EPStoreValueChangeListener(EventuallyPersistentStore &st) : store(st) {
    }

    virtual void sizeValueChanged(const std::string &key, size_t value) {
        if (key.compare("bg_fetch_delay") == 0) {
            store.setBGFetchDelay(static_cast<uint32_t>(value));
        } else if (key.compare("expiry_window") == 0) {
            store.setItemExpiryWindow(value);
        } else if (key.compare("max_txn_size") == 0) {
            store.setTransactionSize(value);
        } else if (key.compare("exp_pager_stime") == 0) {
            store.setExpiryPagerSleeptime(value);
        } else if (key.compare("alog_sleep_time") == 0) {
            store.setAccessScannerSleeptime(value);
        } else if (key.compare("alog_task_time") == 0) {
            store.resetAccessScannerStartTime();
        } else if (key.compare("mutation_mem_threshold") == 0) {
            double mem_threshold = static_cast<double>(value) / 100;
            StoredValue::setMutationMemoryThreshold(mem_threshold);
        } else if (key.compare("tap_throttle_queue_cap") == 0) {
            store.getEPEngine().getTapThrottle().setQueueCap(value);
        } else if (key.compare("tap_throttle_cap_pcnt") == 0) {
            store.getEPEngine().getTapThrottle().setCapPercent(value);
        } else {
            LOG(EXTENSION_LOG_WARNING,
                "Failed to change value for unknown variable, %s\n",
                key.c_str());
        }
    }

private:
    EventuallyPersistentStore &store;
};

class VBucketMemoryDeletionCallback : public DispatcherCallback {
public:
    VBucketMemoryDeletionCallback(EventuallyPersistentStore *e, RCPtr<VBucket> &vb) :
    ep(e), vbucket(vb) {}

    bool callback(Dispatcher &, TaskId &) {
        vbucket->ht.clear();
        vbucket.reset();
        return false;
    }

    std::string description() {
        std::stringstream ss;
        ss << "Removing (dead) vbucket " << vbucket->getId() << " from memory";
        return ss.str();
    }

private:
    EventuallyPersistentStore *ep;
    RCPtr<VBucket> vbucket;
};

EventuallyPersistentStore::EventuallyPersistentStore(EventuallyPersistentEngine &theEngine) :
    engine(theEngine), stats(engine.getEpStats()),
    vbMap(theEngine.getConfiguration(), *this),
    accessLog(engine.getConfiguration().getAlogPath(),
              engine.getConfiguration().getAlogBlockSize()),
    diskFlushAll(false), bgFetchDelay(0), statsSnapshotTaskId(0),
    lastTransTimePerItem(0),snapshotVBState(false)
{
    Configuration &config = engine.getConfiguration();
    storageProperties = new StorageProperties(true, true, true, true);

    IOManager::get()->registerBucket(ObjectRegistry::getCurrentEngine());

    auxUnderlying = KVStoreFactory::create(stats, config, true);
    assert(auxUnderlying);
    auxIODispatcher = new Dispatcher(theEngine, "AUXIO_Dispatcher");
    nonIODispatcher = new Dispatcher(theEngine, "NONIO_Dispatcher");

    stats.memOverhead = sizeof(EventuallyPersistentStore);

    if (config.getConflictResolutionType().compare("seqno") == 0) {
        conflictResolver = new SeqBasedResolution();
    }

    setItemExpiryWindow(config.getExpiryWindow());
    config.addValueChangedListener("expiry_window",
                                   new EPStoreValueChangeListener(*this));

    setTransactionSize(config.getMaxTxnSize());
    config.addValueChangedListener("max_txn_size",
                                   new EPStoreValueChangeListener(*this));

    stats.setMaxDataSize(config.getMaxSize());
    config.addValueChangedListener("max_size",
                                   new StatsValueChangeListener(stats));

    stats.mem_low_wat.set(config.getMemLowWat());
    config.addValueChangedListener("mem_low_wat",
                                   new StatsValueChangeListener(stats));

    stats.mem_high_wat.set(config.getMemHighWat());
    config.addValueChangedListener("mem_high_wat",
                                   new StatsValueChangeListener(stats));

    stats.tapThrottleThreshold.set(static_cast<double>(config.getTapThrottleThreshold())
                                   / 100.0);
    config.addValueChangedListener("tap_throttle_threshold",
                                   new StatsValueChangeListener(stats));

    stats.tapThrottleWriteQueueCap.set(config.getTapThrottleQueueCap());
    config.addValueChangedListener("tap_throttle_queue_cap",
                                   new EPStoreValueChangeListener(*this));
    config.addValueChangedListener("tap_throttle_cap_pcnt",
                                   new EPStoreValueChangeListener(*this));

    setBGFetchDelay(config.getBgFetchDelay());
    config.addValueChangedListener("bg_fetch_delay",
                                   new EPStoreValueChangeListener(*this));

    stats.warmupMemUsedCap.set(static_cast<double>(config.getWarmupMinMemoryThreshold()) / 100.0);
    config.addValueChangedListener("warmup_min_memory_threshold",
                                   new StatsValueChangeListener(stats));
    stats.warmupNumReadCap.set(static_cast<double>(config.getWarmupMinItemsThreshold()) / 100.0);
    config.addValueChangedListener("warmup_min_items_threshold",
                                   new StatsValueChangeListener(stats));

    double mem_threshold = static_cast<double>(config.getMutationMemThreshold()) / 100;
    StoredValue::setMutationMemoryThreshold(mem_threshold);
    config.addValueChangedListener("mutation_mem_threshold",
                                   new EPStoreValueChangeListener(*this));

    if (config.isVb0()) {
        RCPtr<VBucket> vb(new VBucket(0, vbucket_state_active, stats,
                                      engine.getCheckpointConfig(), vbMap.getShard(0)));
        vbMap.addBucket(vb);
    }

    // @todo - Ideally we should run the warmup thread in it's own
    //         thread so that it won't block the flusher (in the write
    //         thread), but we can't put it in the RO dispatcher either,
    //         because that would block the background fetches..
    warmupTask = new Warmup(this, auxIODispatcher);
}

class WarmupWaitListener : public WarmupStateListener {
public:
    WarmupWaitListener(Warmup &f, bool wfw) :
        warmup(f), waitForWarmup(wfw) { }

    virtual void stateChanged(const int, const int to) {
        if (waitForWarmup) {
            if (to == WarmupState::Done) {
                LockHolder lh(syncobject);
                syncobject.notify();
            }
        } else if (to != WarmupState::Initialize) {
            LockHolder lh(syncobject);
            syncobject.notify();
        }
    }

    void wait() {
        LockHolder lh(syncobject);
        // Verify that we're not already reached the state...
        int currstate = warmup.getState().getState();

        if (waitForWarmup) {
            if (currstate == WarmupState::Done) {
                return;
            }
        } else if (currstate != WarmupState::Initialize) {
            return ;
        }

        syncobject.wait();
    }

private:
    Warmup &warmup;
    bool waitForWarmup;
    SyncObject syncobject;
};

bool EventuallyPersistentStore::initialize() {
    // We should nuke everything unless we want warmup
    Configuration &config = engine.getConfiguration();
    if (!config.isWarmup()) {
        reset();
    }

    startDispatcher();
    if (!startFlusher()) {
        LOG(EXTENSION_LOG_WARNING,
            "FATAL: Failed to create and start flushers");
        return false;
    }
    if (!startBgFetcher()) {
        LOG(EXTENSION_LOG_WARNING,
           "FATAL: Failed to create and start bgfetchers");
        return false;
    }
    startNonIODispatcher();

    WarmupWaitListener warmupListener(*warmupTask, config.isWaitforwarmup());
    warmupTask->addWarmupStateListener(&warmupListener);
    warmupTask->start();
    warmupListener.wait();
    warmupTask->removeWarmupStateListener(&warmupListener);

    if (config.isFailpartialwarmup() && stats.warmOOM > 0) {
        LOG(EXTENSION_LOG_WARNING,
            "Warmup failed to load %d records due to OOM, exiting.\n",
            static_cast<unsigned int>(stats.warmOOM));
        return false;
    }

    size_t expiryPagerSleeptime = config.getExpPagerStime();

    shared_ptr<DispatcherCallback> cb(new ItemPager(this, stats));
    nonIODispatcher->schedule(cb, NULL, Priority::ItemPagerPriority, 10);

    setExpiryPagerSleeptime(expiryPagerSleeptime);
    config.addValueChangedListener("exp_pager_stime",
                                    new EPStoreValueChangeListener(*this));

    shared_ptr<DispatcherCallback> htr(new HashtableResizer(this));
    nonIODispatcher->schedule(htr, NULL, Priority::HTResizePriority, 10);

    size_t checkpointRemoverInterval = config.getChkRemoverStime();
    shared_ptr<DispatcherCallback> chk_cb(new ClosedUnrefCheckpointRemover(this,
                                                                           stats,
                                                                           checkpointRemoverInterval));
    nonIODispatcher->schedule(chk_cb, NULL,
                              Priority::CheckpointRemoverPriority,
                              checkpointRemoverInterval);
    return true;
}

EventuallyPersistentStore::~EventuallyPersistentStore() {
    stopWarmup();
    stopFlusher();
    stopBgFetcher();

    IOManager::get()->cancel(statsSnapshotTaskId);
    IOManager::get()->cancel(mLogCompactorTaskId);
    IOManager::get()->unregisterBucket(ObjectRegistry::getCurrentEngine());

    auxIODispatcher->stop(stats.forceShutdown);
    nonIODispatcher->stop(stats.forceShutdown);

    delete conflictResolver;
    delete warmupTask;
    delete auxIODispatcher;
    delete nonIODispatcher;
    delete auxUnderlying;
    delete storageProperties;
}

void EventuallyPersistentStore::startDispatcher() {
    auxIODispatcher->start();
}

void EventuallyPersistentStore::startNonIODispatcher() {
    nonIODispatcher->start();
}

const Flusher* EventuallyPersistentStore::getFlusher(uint16_t shardId) {
    return vbMap.getShard(shardId)->getFlusher();
}

Warmup* EventuallyPersistentStore::getWarmup(void) const {
    return warmupTask;
}

bool EventuallyPersistentStore::startFlusher() {
    for (uint16_t i = 0; i < vbMap.numShards; ++i) {
        Flusher *flusher = vbMap.shards[i]->getFlusher();
        flusher->start();
    }
    return true;
}

void EventuallyPersistentStore::stopFlusher() {
    for (uint16_t i = 0; i < vbMap.numShards; i++) {
        Flusher *flusher = vbMap.shards[i]->getFlusher();
        bool rv = flusher->stop(stats.forceShutdown);
        if (rv && !stats.forceShutdown) {
            flusher->wait();
        }
    }
}

bool EventuallyPersistentStore::pauseFlusher() {
    bool rv = true;
    for (uint16_t i = 0; i < vbMap.numShards; i++) {
        Flusher *flusher = vbMap.shards[i]->getFlusher();
        if (!flusher->pause()) {
            LOG(EXTENSION_LOG_WARNING, "Attempted to pause flusher in state "
                "[%s], shard = %d", flusher->stateName(), i);
            rv = false;
        }
    }
    return rv;
}

bool EventuallyPersistentStore::resumeFlusher() {
    bool rv = true;
    for (uint16_t i = 0; i < vbMap.numShards; i++) {
        Flusher *flusher = vbMap.shards[i]->getFlusher();
        if (!flusher->resume()) {
            LOG(EXTENSION_LOG_WARNING,
                "Warning: attempted to resume flusher in state [%s], shard = %d",
                flusher->stateName(), i);
            rv = false;
        }
    }
    return rv;
}

void EventuallyPersistentStore::wakeUpFlusher() {
    if (stats.diskQueueSize.get() == 0) {
        for (uint16_t i = 0; i < vbMap.numShards; i++) {
            Flusher *flusher = vbMap.shards[i]->getFlusher();
            flusher->wake();
        }
    }
}

bool EventuallyPersistentStore::startBgFetcher() {
    for (uint16_t i = 0; i < vbMap.numShards; i++) {
        BgFetcher *bgfetcher = vbMap.shards[i]->getBgFetcher();
        if (bgfetcher == NULL) {
            LOG(EXTENSION_LOG_WARNING,
                "Falied to start bg fetcher for shard %d", i);
            return false;
        }
        bgfetcher->start();
    }
    return true;
}

void EventuallyPersistentStore::stopBgFetcher() {
    for (uint16_t i = 0; i < vbMap.numShards; i++) {
        BgFetcher *bgfetcher = vbMap.shards[i]->getBgFetcher();
        if (multiBGFetchEnabled() && bgfetcher->pendingJob()) {
            LOG(EXTENSION_LOG_WARNING,
                "Shutting down engine while there are still pending data "
                "read for shard %d from database storage", i);
        }
        LOG(EXTENSION_LOG_INFO, "Stopping bg fetcher for underlying storage");
        bgfetcher->stop();
    }
}

RCPtr<VBucket> EventuallyPersistentStore::getVBucket(uint16_t vbid,
                                                     vbucket_state_t wanted_state) {
    RCPtr<VBucket> vb = vbMap.getBucket(vbid);
    vbucket_state_t found_state(vb ? vb->getState() : vbucket_state_dead);
    if (found_state == wanted_state) {
        return vb;
    } else {
        RCPtr<VBucket> rv;
        return rv;
    }
}

void EventuallyPersistentStore::firePendingVBucketOps() {
    uint16_t i;
    for (i = 0; i < vbMap.getSize(); i++) {
        RCPtr<VBucket> vb = getVBucket(i, vbucket_state_active);
        if (vb) {
            vb->fireAllOps(engine);
        }
    }
}

/// @cond DETAILS
/**
 * Inner loop of deleteExpiredItems.
 */
class Deleter {
public:
    Deleter(EventuallyPersistentStore *ep) : e(ep), startTime(ep_real_time()) {}
    void operator() (std::pair<uint16_t, std::string> vk) {
        RCPtr<VBucket> vb = e->getVBucket(vk.first);
        if (vb) {
            int bucket_num(0);
            e->incExpirationStat(vb);
            LockHolder lh = vb->ht.getLockedBucket(vk.second, &bucket_num);
            StoredValue *v = vb->ht.unlocked_find(vk.second, bucket_num, true, false);
            if (v && v->isTempItem()) {
                // This is a temporary item whose background fetch for metadata
                // has completed.
                bool deleted = vb->ht.unlocked_del(vk.second, bucket_num);
                assert(deleted);
            } else if (v && v->isExpired(startTime) && !v->isDeleted()) {
                vb->ht.unlocked_softDelete(v, 0);
                e->queueDirty(vb, vk.second, queue_op_del, v->getRevSeqno(),
                              false);
            }
        }
    }

private:
    EventuallyPersistentStore *e;
    time_t                     startTime;
};
/// @endcond

void
EventuallyPersistentStore::deleteExpiredItems(std::list<std::pair<uint16_t, std::string> > &keys) {
    // This can be made a lot more efficient, but I'd rather see it
    // show up in a profiling report first.
    std::for_each(keys.begin(), keys.end(), Deleter(this));
}

StoredValue *EventuallyPersistentStore::fetchValidValue(RCPtr<VBucket> &vb,
                                                        const std::string &key,
                                                        int bucket_num,
                                                        bool wantDeleted,
                                                        bool trackReference,
                                                        bool queueExpired) {
    StoredValue *v = vb->ht.unlocked_find(key, bucket_num, wantDeleted, trackReference);
    if (v && !v->isDeleted()) { // In the deleted case, we ignore expiration time.
        if (v->isExpired(ep_real_time())) {
            incExpirationStat(vb, false);
            vb->ht.unlocked_softDelete(v, 0);
            if (queueExpired) {
                queueDirty(vb, key, queue_op_del, v->getRevSeqno());
            }
            if (wantDeleted) {
                return v;
            }
            return NULL;
        }
    }
    return v;
}

protocol_binary_response_status EventuallyPersistentStore::evictKey(const std::string &key,
                                                                    uint16_t vbucket,
                                                                    const char **msg,
                                                                    size_t *msg_size,
                                                                    bool force) {
    RCPtr<VBucket> vb = getVBucket(vbucket);
    if (!vb || (vb->getState() != vbucket_state_active && !force)) {
        return PROTOCOL_BINARY_RESPONSE_NOT_MY_VBUCKET;
    }

    int bucket_num(0);
    LockHolder lh = vb->ht.getLockedBucket(key, &bucket_num);
    StoredValue *v = fetchValidValue(vb, key, bucket_num, force, false);

    protocol_binary_response_status rv(PROTOCOL_BINARY_RESPONSE_SUCCESS);

    *msg_size = 0;
    if (v) {
        if (force)  {
            v->markClean();
        }
        if (v->isResident()) {
            if (v->ejectValue(stats, vb->ht)) {
                *msg = "Ejected.";
            } else {
                *msg = "Can't eject: Dirty or a small object.";
                rv = PROTOCOL_BINARY_RESPONSE_KEY_EEXISTS;
            }
        } else {
            *msg = "Already ejected.";
        }
    } else {
        *msg = "Not found.";
        rv = PROTOCOL_BINARY_RESPONSE_KEY_ENOENT;
    }

    return rv;
}

ENGINE_ERROR_CODE EventuallyPersistentStore::set(const Item &itm,
                                                 const void *cookie,
                                                 bool force,
                                                 uint8_t nru) {

    RCPtr<VBucket> vb = getVBucket(itm.getVBucketId());
    if (!vb || vb->getState() == vbucket_state_dead) {
        ++stats.numNotMyVBuckets;
        return ENGINE_NOT_MY_VBUCKET;
    } else if (vb->getState() == vbucket_state_replica && !force) {
        ++stats.numNotMyVBuckets;
        return ENGINE_NOT_MY_VBUCKET;
    } else if (vb->getState() == vbucket_state_pending && !force) {
        if (vb->addPendingOp(cookie)) {
            return ENGINE_EWOULDBLOCK;
        }
    }

    bool cas_op = (itm.getCas() != 0);

    mutation_type_t mtype = vb->ht.set(itm, nru);
    ENGINE_ERROR_CODE ret = ENGINE_SUCCESS;

    switch (mtype) {
    case NOMEM:
        ret = ENGINE_ENOMEM;
        break;
    case INVALID_CAS:
    case IS_LOCKED:
        ret = ENGINE_KEY_EEXISTS;
        break;
    case NOT_FOUND:
        if (cas_op) {
            ret = ENGINE_KEY_ENOENT;
            break;
        }
        // FALLTHROUGH
    case WAS_DIRTY:
        // Even if the item was dirty, push it into the vbucket's open checkpoint.
    case WAS_CLEAN:
        queueDirty(vb, itm.getKey(), queue_op_set, itm.getSeqno());
        break;
    case INVALID_VBUCKET:
        ret = ENGINE_NOT_MY_VBUCKET;
        break;
    }

    return ret;
}

ENGINE_ERROR_CODE EventuallyPersistentStore::add(const Item &itm,
                                                 const void *cookie)
{
    RCPtr<VBucket> vb = getVBucket(itm.getVBucketId());
    if (!vb || vb->getState() == vbucket_state_dead || vb->getState() == vbucket_state_replica) {
        ++stats.numNotMyVBuckets;
        return ENGINE_NOT_MY_VBUCKET;
    } else if(vb->getState() == vbucket_state_pending) {
        if (vb->addPendingOp(cookie)) {
            return ENGINE_EWOULDBLOCK;
        }
    }

    if (itm.getCas() != 0) {
        // Adding with a cas value doesn't make sense..
        return ENGINE_NOT_STORED;
    }

    switch (vb->ht.add(itm)) {
    case ADD_NOMEM:
        return ENGINE_ENOMEM;
    case ADD_EXISTS:
        return ENGINE_NOT_STORED;
    case ADD_SUCCESS:
    case ADD_UNDEL:
        queueDirty(vb, itm.getKey(), queue_op_set, itm.getSeqno());
    }
    return ENGINE_SUCCESS;
}

ENGINE_ERROR_CODE EventuallyPersistentStore::addTAPBackfillItem(const Item &itm, bool meta,
                                                                uint8_t nru) {

    RCPtr<VBucket> vb = getVBucket(itm.getVBucketId());
    if (!vb ||
        vb->getState() == vbucket_state_dead ||
        vb->getState() == vbucket_state_active) {
        ++stats.numNotMyVBuckets;
        return ENGINE_NOT_MY_VBUCKET;
    }

    mutation_type_t mtype;

    if (meta) {
        mtype = vb->ht.set(itm, 0, true, true, nru);
    } else {
        mtype = vb->ht.set(itm, nru);
    }
    ENGINE_ERROR_CODE ret = ENGINE_SUCCESS;

    switch (mtype) {
    case NOMEM:
        ret = ENGINE_ENOMEM;
        break;
    case INVALID_CAS:
    case IS_LOCKED:
        ret = ENGINE_KEY_EEXISTS;
        break;
    case WAS_DIRTY:
        // If a given backfill item is already dirty, don't queue the same item again.
        break;
    case NOT_FOUND:
        // FALLTHROUGH
    case WAS_CLEAN:
        queueDirty(vb, itm.getKey(), queue_op_set, itm.getSeqno(), true);
        break;
    case INVALID_VBUCKET:
        ret = ENGINE_NOT_MY_VBUCKET;
        break;
    }

    return ret;
}


void EventuallyPersistentStore::snapshotVBuckets(const Priority &priority,
                                                 uint16_t shardId) {

    class VBucketStateVisitor : public VBucketVisitor {
    public:
        VBucketStateVisitor(VBucketMap &vb_map, uint16_t sid)
            : vbuckets(vb_map), shardId(sid) { }
        bool visitBucket(RCPtr<VBucket> &vb) {
            if (vbuckets.getShard(vb->getId())->getId() == shardId) {
                vbucket_state vb_state;
                vb_state.state = vb->getState();
                vb_state.checkpointId = vbuckets.getPersistenceCheckpointId(vb->getId());
                vb_state.maxDeletedSeqno = 0;
                states[vb->getId()] = vb_state;
            }
            return false;
        }

        void visit(StoredValue*) {
            assert(false); // this does not happen
        }

        std::map<uint16_t, vbucket_state> states;

    private:
        VBucketMap &vbuckets;
        uint16_t shardId;
    };

    KVShard *shard = vbMap.shards[shardId];
    if (priority == Priority::VBucketPersistLowPriority) {
        shard->setLowPriorityVbSnapshotFlag(false);
    } else {
        shard->setHighPriorityVbSnapshotFlag(false);
    }

    VBucketStateVisitor v(vbMap, shard->getId());
    visit(v);
    hrtime_t start = gethrtime();
    KVStore *rwUnderlying = shard->getRWUnderlying();
    if (!rwUnderlying->snapshotVBuckets(v.states)) {
        LOG(EXTENSION_LOG_WARNING,
            "VBucket snapshot task failed!!! Rescheduling");
        scheduleVBSnapshot(priority, shard->getId());
    } else {
        stats.snapshotVbucketHisto.add((gethrtime() - start) / 1000);
    }

    if (priority == Priority::VBucketPersistHighPriority) {
        std::vector<int> vbIds = shard->getVBuckets();
        for (size_t i = 0; i < vbIds.size(); ++i) {
            uint16_t id = static_cast<uint16_t>(vbIds[i]);
            vbMap.setBucketCreation(id, false);
        }
    }
}

ENGINE_ERROR_CODE EventuallyPersistentStore::setVBucketState(uint16_t vbid,
                                                             vbucket_state_t to) {
    // Lock to prevent a race condition between a failed update and add.
    LockHolder lh(vbsetMutex);
    RCPtr<VBucket> vb = vbMap.getBucket(vbid);
    if (vb && to == vb->getState()) {
        return ENGINE_SUCCESS;
    }

    uint16_t shardId = vbMap.getShard(vbid)->getId();
    if (vb) {
        vb->setState(to, engine.getServerApi());
        lh.unlock();
        if (vb->getState() == vbucket_state_pending && to == vbucket_state_active) {
            engine.notifyNotificationThread();
        }
        scheduleVBSnapshot(Priority::VBucketPersistLowPriority, shardId);
    } else {
        RCPtr<VBucket> newvb(new VBucket(vbid, to, stats, engine.getCheckpointConfig(),
                                         vbMap.getShard(vbid)));
        // The first checkpoint for active vbucket should start with id 2.
        uint64_t start_chk_id = (to == vbucket_state_active) ? 2 : 0;
        newvb->checkpointManager.setOpenCheckpointId(start_chk_id);
        if (vbMap.addBucket(newvb) == ENGINE_ERANGE) {
            lh.unlock();
            return ENGINE_ERANGE;
        }
        vbMap.setPersistenceCheckpointId(vbid, 0);
        vbMap.setBucketCreation(vbid, true);
        lh.unlock();
        scheduleVBSnapshot(Priority::VBucketPersistHighPriority, shardId);
    }
    return ENGINE_SUCCESS;
}

void EventuallyPersistentStore::scheduleVBSnapshot(const Priority &p) {
    snapshotVBState = false;
    KVShard *shard = NULL;
    if (p == Priority::VBucketPersistHighPriority) {
        for (size_t i = 0; i < vbMap.numShards; ++i) {
            shard = vbMap.shards[i];
            if (shard->setHighPriorityVbSnapshotFlag(true)) {
                IOManager::get()->scheduleVBSnapshot(&engine, p, i);
            }
        }
    } else {
        for (size_t i = 0; i < vbMap.numShards; ++i) {
            shard = vbMap.shards[i];
            if (shard->setLowPriorityVbSnapshotFlag(true)) {
                IOManager::get()->scheduleVBSnapshot(&engine, p, i);
            }
        }
    }
}

void EventuallyPersistentStore::scheduleVBSnapshot(const Priority &p,
                                                   uint16_t shardId) {
    snapshotVBState = false;
    KVShard *shard = vbMap.shards[shardId];
    if (p == Priority::VBucketPersistHighPriority) {
        if (shard->setHighPriorityVbSnapshotFlag(true)) {
            IOManager::get()->scheduleVBSnapshot(&engine, p, shardId);
        }
    } else {
        if (shard->setLowPriorityVbSnapshotFlag(true)) {
            IOManager::get()->scheduleVBSnapshot(&engine, p, shardId);
        }
    }
}

bool EventuallyPersistentStore::completeVBucketDeletion(uint16_t vbid,
                                                        const void* cookie,
                                                        bool recreate) {
    LockHolder lh(vbsetMutex);

    hrtime_t start_time(gethrtime());
    vbucket_del_result result = vbucket_del_invalid;
    RCPtr<VBucket> vb = vbMap.getBucket(vbid);
    if (!vb || vb->getState() == vbucket_state_dead || vbMap.isBucketDeletion(vbid)) {
        lh.unlock();
        KVStore *rwUnderlying = getRWUnderlying(vbid);
        if (rwUnderlying->delVBucket(vbid, recreate)) {
            vbMap.setBucketDeletion(vbid, false);
            ++stats.vbucketDeletions;
            result = vbucket_del_success;
        } else {
            ++stats.vbucketDeletionFail;
            result =  vbucket_del_fail;
        }
    }

    if (result == vbucket_del_success || result == vbucket_del_invalid) {
        hrtime_t spent(gethrtime() - start_time);
        hrtime_t wall_time = spent / 1000;
        BlockTimer::log(spent, "disk_vb_del", stats.timingLog);
        stats.diskVBDelHisto.add(wall_time);
        stats.vbucketDelMaxWalltime.setIfBigger(wall_time);
        stats.vbucketDelTotWalltime.incr(wall_time);
        if (cookie) {
            engine.notifyIOComplete(cookie, ENGINE_SUCCESS);
        }
        return true;
    }

    return false;
}

void EventuallyPersistentStore::scheduleVBDeletion(RCPtr<VBucket> &vb,
                                                   const void* cookie,
                                                   double delay,
                                                   bool recreate) {
    shared_ptr<DispatcherCallback> mem_cb(new VBucketMemoryDeletionCallback(this, vb));
    nonIODispatcher->schedule(mem_cb, NULL, Priority::VBMemoryDeletionPriority, delay, false);

    uint16_t vbid = vb->getId();
    if (vbMap.setBucketDeletion(vbid, true)) {
        IOManager::get()->scheduleVBDelete(&engine, cookie, vbid,
                                           Priority::VBucketDeletionPriority,
                                           vbMap.getShard(vbid)->getId(),
                                           recreate, delay);
    }
}

ENGINE_ERROR_CODE EventuallyPersistentStore::deleteVBucket(uint16_t vbid, const void* c) {
    // Lock to prevent a race condition between a failed update and add (and delete).
    LockHolder lh(vbsetMutex);

    RCPtr<VBucket> vb = vbMap.getBucket(vbid);
    if (!vb) {
        return ENGINE_NOT_MY_VBUCKET;
    }

    vbMap.removeBucket(vbid);
    lh.unlock();
    scheduleVBDeletion(vb, c);
    scheduleVBSnapshot(Priority::VBucketPersistHighPriority,
                       vbMap.getShard(vbid)->getId());
    if (c) {
        return ENGINE_EWOULDBLOCK;
    }
    return ENGINE_SUCCESS;
}

bool EventuallyPersistentStore::resetVBucket(uint16_t vbid) {
    LockHolder lh(vbsetMutex);
    bool rv(false);

    RCPtr<VBucket> vb = vbMap.getBucket(vbid);
    if (vb) {
        if (vb->ht.getNumItems() == 0) { // Already reset?
            return true;
        }

        vbMap.removeBucket(vbid);
        lh.unlock();

        vbucket_state_t vbstate = vb->getState();
        std::list<std::string> tap_cursors = vb->checkpointManager.getTAPCursorNames();
        // Delete the vbucket database file and recreate the empty file
        scheduleVBDeletion(vb, NULL, 0, true);
        setVBucketState(vbid, vbstate);

        // Copy the all cursors from the old vbucket into the new vbucket
        RCPtr<VBucket> newvb = vbMap.getBucket(vbid);
        newvb->checkpointManager.resetTAPCursors(tap_cursors);

        rv = true;
    }
    return rv;
}

extern "C" {

    typedef struct {
        EventuallyPersistentEngine* engine;
        std::map<std::string, std::string> smap;
    } snapshot_stats_t;

    static void add_stat(const char *key, const uint16_t klen,
                         const char *val, const uint32_t vlen,
                         const void *cookie) {
        assert(cookie);
        void *ptr = const_cast<void *>(cookie);
        snapshot_stats_t* snap = static_cast<snapshot_stats_t*>(ptr);
        ObjectRegistry::onSwitchThread(snap->engine);

        std::string k(key, klen);
        std::string v(val, vlen);
        snap->smap.insert(std::pair<std::string, std::string>(k, v));
    }
}

void EventuallyPersistentStore::snapshotStats() {
    snapshot_stats_t snap;
    snap.engine = &engine;
    std::map<std::string, std::string>  smap;
    bool rv = engine.getStats(&snap, NULL, 0, add_stat) == ENGINE_SUCCESS &&
              engine.getStats(&snap, "tap", 3, add_stat) == ENGINE_SUCCESS;
    if (rv && stats.shutdown.isShutdown) {
        snap.smap["ep_force_shutdown"] = stats.forceShutdown ? "true" : "false";
        std::stringstream ss;
        ss << ep_real_time();
        snap.smap["ep_shutdown_time"] = ss.str();
    }
    getOneRWUnderlying()->snapshotStats(snap.smap);
}

void EventuallyPersistentStore::updateBGStats(const hrtime_t init,
                                              const hrtime_t start,
                                              const hrtime_t stop) {
    if (stop > start && start > init) {
        // skip the measurement if the counter wrapped...
        ++stats.bgNumOperations;
        hrtime_t w = (start - init) / 1000;
        BlockTimer::log(start - init, "bgwait", stats.timingLog);
        stats.bgWaitHisto.add(w);
        stats.bgWait += w;
        stats.bgMinWait.setIfLess(w);
        stats.bgMaxWait.setIfBigger(w);

        hrtime_t l = (stop - start) / 1000;
        BlockTimer::log(stop - start, "bgload", stats.timingLog);
        stats.bgLoadHisto.add(l);
        stats.bgLoad += l;
        stats.bgMinLoad.setIfLess(l);
        stats.bgMaxLoad.setIfBigger(l);
    }
}

void EventuallyPersistentStore::completeBGFetch(const std::string &key,
                                                uint16_t vbucket,
                                                uint64_t rowid,
                                                const void *cookie,
                                                hrtime_t init,
                                                bool isMeta) {
    hrtime_t start(gethrtime());
    // Go find the data
    RememberingCallback<GetValue> gcb;
    if (isMeta) {
        gcb.val.setPartial();
        ++stats.bg_meta_fetched;
    } else {
        ++stats.bg_fetched;
    }
    getROUnderlying(vbucket)->get(key, rowid, vbucket, gcb);
    gcb.waitForValue();
    assert(gcb.fired);
    ENGINE_ERROR_CODE status = gcb.val.getStatus();

    // Lock to prevent a race condition between a fetch for restore and delete
    LockHolder lh(vbsetMutex);

    RCPtr<VBucket> vb = getVBucket(vbucket);
    if (vb && vb->getState() == vbucket_state_active) {
        int bucket_num(0);
        LockHolder hlh = vb->ht.getLockedBucket(key, &bucket_num);
        StoredValue *v = fetchValidValue(vb, key, bucket_num, true);
        if (isMeta) {
            if (v && !v->isResident()) {
                if (v->unlocked_restoreMeta(gcb.val.getValue(),
                                            gcb.val.getStatus())) {
                    status = ENGINE_SUCCESS;
                }
            }
        } else {
            if (v && !v->isResident()) {
                if (gcb.val.getStatus() == ENGINE_SUCCESS) {
                    v->unlocked_restoreValue(gcb.val.getValue(), vb->ht);
                    assert(v->isResident());
                    if (v->getExptime() != gcb.val.getValue()->getExptime()) {
                        assert(v->isDirty());
                        // exptime mutated, schedule it into new checkpoint
                        queueDirty(vb, key, queue_op_set, v->getRevSeqno());
                    }
                } else {
                    // underlying kvstore couldn't fetch requested data
                    // log returned error and notify TMPFAIL to client
                    LOG(EXTENSION_LOG_WARNING,
                        "Warning: failed background fetch for vb=%d seq=%d "
                        "key=%s", vbucket, v->getBySeqno(), key.c_str());
                    status = ENGINE_TMPFAIL;
                }
            }
        }
    }

    lh.unlock();

    hrtime_t stop = gethrtime();
    updateBGStats(init, start, stop);
    bgFetchQueue--;

    delete gcb.val.getValue();
    engine.notifyIOComplete(cookie, status);
}

void EventuallyPersistentStore::completeBGFetchMulti(uint16_t vbId,
                                 std::vector<VBucketBGFetchItem *> &fetchedItems,
                                 hrtime_t startTime)
{
    stats.bg_fetched += fetchedItems.size();
    RCPtr<VBucket> vb = getVBucket(vbId);
    if (!vb) {
        LOG(EXTENSION_LOG_WARNING,
            "EP Store completes %d of batched background fetch for "
            "for vBucket = %d that is already deleted\n",
            (int)fetchedItems.size(), vbId);
        return;
    }

    std::vector<VBucketBGFetchItem *>::iterator itemItr = fetchedItems.begin();
    for (; itemItr != fetchedItems.end(); ++itemItr) {
        GetValue &value = (*itemItr)->value;
        ENGINE_ERROR_CODE status = value.getStatus();
        Item *fetchedValue = value.getValue();
        const std::string &key = (*itemItr)->key;

        if (vb->getState() == vbucket_state_active ||
            vb->getState() == vbucket_state_replica) {
            int bucket = 0;
            LockHolder blh = vb->ht.getLockedBucket(key, &bucket);
            StoredValue *v = fetchValidValue(vb, key, bucket, true);
            if (v && !v->isResident()) {
                if (status == ENGINE_SUCCESS) {
                    v->unlocked_restoreValue(fetchedValue, vb->ht);
                    assert(v->isResident());
                    if (v->getExptime() != fetchedValue->getExptime()) {
                        assert(v->isDirty());
                        // exptime mutated, schedule it into new checkpoint
                        queueDirty(vb, key, queue_op_set, v->getRevSeqno());
                    }
                } else {
                    // underlying kvstore couldn't fetch requested data
                    // log returned error and notify TMPFAIL to client
                    LOG(EXTENSION_LOG_WARNING,
                        "Warning: failed background fetch for vb=%d seq=%d "
                        "key=%s", vbId, v->getBySeqno(), key.c_str());
                    status = ENGINE_TMPFAIL;
                }
            }
        }

        hrtime_t endTime = gethrtime();
        updateBGStats((*itemItr)->initTime, startTime, endTime);
        engine.notifyIOComplete((*itemItr)->cookie, status);
        std::stringstream ss;
        ss << "Completed a background fetch, now at "
           << vb->numPendingBGFetchItems() << std::endl;
        LOG(EXTENSION_LOG_DEBUG, "%s", ss.str().c_str());
    }

    LOG(EXTENSION_LOG_DEBUG,
        "EP Store completes %d of batched background fetch "
        "for vBucket = %d endTime = %lld\n",
        fetchedItems.size(), vbId, gethrtime()/1000000);
}

void EventuallyPersistentStore::bgFetch(const std::string &key,
                                        uint16_t vbucket,
                                        uint64_t rowid,
                                        const void *cookie,
                                        bool isMeta) {
    std::stringstream ss;

    // NOTE: mutil-fetch feature will be disabled for metadata
    // read until MB-5808 is fixed
    if (multiBGFetchEnabled() && !isMeta) {
        RCPtr<VBucket> vb = getVBucket(vbucket);
        assert(vb);
        KVShard *myShard = vbMap.getShard(vbucket);

        // schedule to the current batch of background fetch of the given vbucket
        VBucketBGFetchItem * fetchThis = new VBucketBGFetchItem(key, rowid, cookie);
        vb->queueBGFetchItem(fetchThis, myShard->getBgFetcher());
        ss << "Queued a background fetch, now at "
           << vb->numPendingBGFetchItems() << std::endl;
        LOG(EXTENSION_LOG_DEBUG, "%s", ss.str().c_str());
    } else {
        bgFetchQueue++;
        IOManager* iom = IOManager::get();
        iom->scheduleBGFetch(&engine, key, vbucket, rowid, cookie, isMeta,
                             Priority::BgFetcherGetMetaPriority,
                             vbMap.getShard(vbucket)->getId(), 0,
                             bgFetchDelay);
        ss << "Queued a background fetch, now at " << bgFetchQueue.get()
           << std::endl;
        LOG(EXTENSION_LOG_DEBUG, "%s", ss.str().c_str());
    }
}

GetValue EventuallyPersistentStore::getInternal(const std::string &key,
                                                uint16_t vbucket,
                                                const void *cookie,
                                                bool queueBG,
                                                bool honorStates,
                                                vbucket_state_t allowedState,
                                                bool trackReference) {

    vbucket_state_t disallowedState = (allowedState == vbucket_state_active) ?
        vbucket_state_replica : vbucket_state_active;
    RCPtr<VBucket> vb = getVBucket(vbucket);
    if (!vb) {
        ++stats.numNotMyVBuckets;
        return GetValue(NULL, ENGINE_NOT_MY_VBUCKET);
    } else if (honorStates && vb->getState() == vbucket_state_dead) {
        ++stats.numNotMyVBuckets;
        return GetValue(NULL, ENGINE_NOT_MY_VBUCKET);
    } else if (honorStates && vb->getState() == disallowedState) {
        ++stats.numNotMyVBuckets;
        return GetValue(NULL, ENGINE_NOT_MY_VBUCKET);
    } else if (honorStates && vb->getState() == vbucket_state_pending) {
        if (vb->addPendingOp(cookie)) {
            return GetValue(NULL, ENGINE_EWOULDBLOCK);
        }
    }

    int bucket_num(0);
    LockHolder lh = vb->ht.getLockedBucket(key, &bucket_num);
    StoredValue *v = fetchValidValue(vb, key, bucket_num, false, trackReference);

    if (v) {
        // If the value is not resident, wait for it...
        if (!v->isResident()) {
            if (queueBG) {
                bgFetch(key, vbucket, v->getBySeqno(), cookie);
            }
            return GetValue(NULL, ENGINE_EWOULDBLOCK, v->getBySeqno(), true,
                            v->getNRUValue());
        }

        GetValue rv(v->toItem(v->isLocked(ep_current_time()), vbucket),
                    ENGINE_SUCCESS, v->getBySeqno(), false, v->getNRUValue());
        return rv;
    } else {
        GetValue rv;
        return rv;
    }
}

ENGINE_ERROR_CODE EventuallyPersistentStore::getMetaData(const std::string &key,
                                                         uint16_t vbucket,
                                                         const void *cookie,
                                                         ItemMetaData &metadata,
                                                         uint32_t &deleted,
                                                         bool trackReferenced)
{
    (void) cookie;
    RCPtr<VBucket> vb = getVBucket(vbucket);
    if (!vb || vb->getState() == vbucket_state_dead ||
        vb->getState() == vbucket_state_replica) {
        ++stats.numNotMyVBuckets;
        return ENGINE_NOT_MY_VBUCKET;
    }

    int bucket_num(0);
    deleted = 0;
    LockHolder lh = vb->ht.getLockedBucket(key, &bucket_num);
    StoredValue *v = vb->ht.unlocked_find(key, bucket_num, true, trackReferenced);

    if (v) {
        stats.numOpsGetMeta++;

        if (v->isTempNonExistentItem()) {
            metadata.cas = v->getCas();
            return ENGINE_KEY_ENOENT;
        } else {
            if (v->isDeleted() || v->isExpired(ep_real_time())) {
                deleted |= GET_META_ITEM_DELETED_FLAG;
            }
            metadata.cas = v->getCas();
            metadata.flags = v->getFlags();
            metadata.exptime = v->getExptime();
            metadata.seqno = v->getRevSeqno();
            return ENGINE_SUCCESS;
        }
    } else {
        // The key wasn't found. However, this may be because it was previously
        // deleted. So, add a temporary item corresponding to the key to the
        // hash table and schedule a background fetch for its metadata from the
        // persistent store. The item's state will be updated after the fetch
        // completes and the item will automatically expire after a pre-
        // determined amount of time.
        add_type_t rv = vb->ht.unlocked_addTempDeletedItem(bucket_num, key);
        switch(rv) {
        case ADD_NOMEM:
            return ENGINE_ENOMEM;
        case ADD_EXISTS:
        case ADD_UNDEL:
            // Since the hashtable bucket is locked, we should never get here
            abort();
        case ADD_SUCCESS:
            bgFetch(key, vbucket, -1, cookie, true);
        }
        return ENGINE_EWOULDBLOCK;
    }
}

ENGINE_ERROR_CODE EventuallyPersistentStore::setWithMeta(const Item &itm,
                                                         uint64_t cas,
                                                         const void *cookie,
                                                         bool force,
                                                         bool allowExisting,
                                                         uint8_t nru)
{
    RCPtr<VBucket> vb = getVBucket(itm.getVBucketId());
    if (!vb || vb->getState() == vbucket_state_dead) {
        ++stats.numNotMyVBuckets;
        return ENGINE_NOT_MY_VBUCKET;
    } else if (vb->getState() == vbucket_state_replica && !force) {
        ++stats.numNotMyVBuckets;
        return ENGINE_NOT_MY_VBUCKET;
    } else if (vb->getState() == vbucket_state_pending && !force) {
        if (vb->addPendingOp(cookie)) {
            return ENGINE_EWOULDBLOCK;
        }
    }

    int bucket_num(0);
    LockHolder lh = vb->ht.getLockedBucket(itm.getKey(), &bucket_num);
    StoredValue *v = vb->ht.unlocked_find(itm.getKey(), bucket_num, true, false);

    if (!force) {
        if (v)  {
            if (!conflictResolver->resolve(v, itm.getMetaData())) {
                return ENGINE_KEY_EEXISTS;
            }
        } else {
            add_type_t rv = vb->ht.unlocked_addTempDeletedItem(bucket_num,
                                                               itm.getKey());
            switch(rv) {
            case ADD_NOMEM:
                return ENGINE_ENOMEM;
            case ADD_EXISTS:
            case ADD_UNDEL:
                // Since the hashtable bucket is locked, we shouldn't get here
                abort();
            case ADD_SUCCESS:
                bgFetch(itm.getKey(), itm.getVBucketId(), -1, cookie, true);
            }
            return ENGINE_EWOULDBLOCK;
        }
    }

    mutation_type_t mtype = vb->ht.unlocked_set(v, itm, cas, allowExisting,
                                                true, nru);
    ENGINE_ERROR_CODE ret = ENGINE_SUCCESS;

    switch (mtype) {
    case NOMEM:
        ret = ENGINE_ENOMEM;
        break;
    case INVALID_CAS:
    case IS_LOCKED:
        ret = ENGINE_KEY_EEXISTS;
        break;
    case INVALID_VBUCKET:
        ret = ENGINE_NOT_MY_VBUCKET;
        break;
    case WAS_DIRTY:
    case WAS_CLEAN:
        queueDirty(vb, itm.getKey(), queue_op_set, itm.getSeqno());
        break;
    case NOT_FOUND:
        ret = ENGINE_KEY_ENOENT;
        break;
    }

    return ret;
}

GetValue EventuallyPersistentStore::getAndUpdateTtl(const std::string &key,
                                                    uint16_t vbucket,
                                                    const void *cookie,
                                                    bool queueBG,
                                                    time_t exptime)
{
    RCPtr<VBucket> vb = getVBucket(vbucket);
    if (!vb) {
        ++stats.numNotMyVBuckets;
        return GetValue(NULL, ENGINE_NOT_MY_VBUCKET);
    } else if (vb->getState() == vbucket_state_dead) {
        ++stats.numNotMyVBuckets;
        return GetValue(NULL, ENGINE_NOT_MY_VBUCKET);
    } else if (vb->getState() == vbucket_state_replica) {
        ++stats.numNotMyVBuckets;
        return GetValue(NULL, ENGINE_NOT_MY_VBUCKET);
    } else if (vb->getState() == vbucket_state_pending) {
        if (vb->addPendingOp(cookie)) {
            return GetValue(NULL, ENGINE_EWOULDBLOCK);
        }
    }

    int bucket_num(0);
    LockHolder lh = vb->ht.getLockedBucket(key, &bucket_num);
    StoredValue *v = fetchValidValue(vb, key, bucket_num);

    if (v) {
        if (v->isLocked(ep_current_time())) {
            GetValue rv(NULL, ENGINE_KEY_EEXISTS, 0);
            return rv;
        }
        bool exptime_mutated = exptime != v->getExptime() ? true : false;
        if (exptime_mutated) {
           v->markDirty();
        }
        v->setExptime(exptime);

        if (v->isResident()) {
            if (exptime_mutated) {
                // persist the itme in the underlying storage for
                // mutated exptime
                queueDirty(vb, key, queue_op_set, v->getRevSeqno());
            }
        } else {
            if (queueBG || exptime_mutated) {
                // in case exptime_mutated, first do bgFetch then
                // persist mutated exptime in the underlying storage
                bgFetch(key, vbucket, v->getBySeqno(), cookie);
                return GetValue(NULL, ENGINE_EWOULDBLOCK, v->getBySeqno());
            } else {
                // You didn't want the item anyway...
                return GetValue(NULL, ENGINE_SUCCESS, v->getBySeqno());
            }
        }

        GetValue rv(v->toItem(v->isLocked(ep_current_time()), vbucket),
                    ENGINE_SUCCESS, v->getBySeqno());
        return rv;
    } else {
        GetValue rv;
        return rv;
    }
}

ENGINE_ERROR_CODE
EventuallyPersistentStore::statsVKey(const std::string &key,
                                     uint16_t vbucket,
                                     const void *cookie) {
    RCPtr<VBucket> vb = getVBucket(vbucket);
    if (!vb) {
        return ENGINE_NOT_MY_VBUCKET;
    }

    int bucket_num(0);
    LockHolder lh = vb->ht.getLockedBucket(key, &bucket_num);
    StoredValue *v = fetchValidValue(vb, key, bucket_num);

    if (v) {
        bgFetchQueue++;
        assert(bgFetchQueue > 0);
        IOManager* iom = IOManager::get();
        iom->scheduleVKeyFetch(&engine, key, vbucket, v->getBySeqno(), cookie,
                               Priority::VKeyStatBgFetcherPriority,
                               vbMap.getShard(vbucket)->getId(), 0,
                               bgFetchDelay);
        return ENGINE_EWOULDBLOCK;
    } else {
        return ENGINE_KEY_ENOENT;
    }
}

void EventuallyPersistentStore::completeStatsVKey(const void* cookie,
                                                  std::string &key,
                                                  uint16_t vbid,
                                                  uint64_t bySeqNum) {
    RememberingCallback<GetValue> gcb;

    getROUnderlying(vbid)->get(key, bySeqNum, vbid, gcb);
    gcb.waitForValue();
    assert(gcb.fired);

    if (gcb.val.getStatus() == ENGINE_SUCCESS) {
        engine.addLookupResult(cookie, gcb.val.getValue());
    } else {
        engine.addLookupResult(cookie, NULL);
    }

    bgFetchQueue--;
    engine.notifyIOComplete(cookie, ENGINE_SUCCESS);
}

bool EventuallyPersistentStore::getLocked(const std::string &key,
                                          uint16_t vbucket,
                                          Callback<GetValue> &cb,
                                          rel_time_t currentTime,
                                          uint32_t lockTimeout,
                                          const void *cookie) {
    RCPtr<VBucket> vb = getVBucket(vbucket, vbucket_state_active);
    if (!vb) {
        ++stats.numNotMyVBuckets;
        GetValue rv(NULL, ENGINE_NOT_MY_VBUCKET);
        cb.callback(rv);
        return false;
    }

    int bucket_num(0);
    LockHolder lh = vb->ht.getLockedBucket(key, &bucket_num);
    StoredValue *v = fetchValidValue(vb, key, bucket_num);

    if (v) {

        // if v is locked return error
        if (v->isLocked(currentTime)) {
            GetValue rv;
            cb.callback(rv);
            return false;
        }

        // If the value is not resident, wait for it...
        if (!v->isResident()) {

            if (cookie) {
                bgFetch(key, vbucket, v->getBySeqno(), cookie);
            }
            GetValue rv(NULL, ENGINE_EWOULDBLOCK, v->getBySeqno());
            cb.callback(rv);
            return false;
        }

        // acquire lock and increment cas value
        v->lock(currentTime + lockTimeout);

        Item *it = v->toItem(false, vbucket);
        it->setCas();
        v->setCas(it->getCas());

        GetValue rv(it);
        cb.callback(rv);

    } else {
        GetValue rv;
        cb.callback(rv);
    }
    return true;
}

StoredValue* EventuallyPersistentStore::getStoredValue(const std::string &key,
                                                       uint16_t vbucket,
                                                       bool honorStates) {
    RCPtr<VBucket> vb = getVBucket(vbucket);
    if (!vb) {
        ++stats.numNotMyVBuckets;
        return NULL;
    } else if (honorStates && vb->getState() == vbucket_state_dead) {
        ++stats.numNotMyVBuckets;
        return NULL;
    } else if (vb->getState() == vbucket_state_active) {
        // OK
    } else if(honorStates && vb->getState() == vbucket_state_replica) {
        ++stats.numNotMyVBuckets;
        return NULL;
    }

    int bucket_num(0);
    LockHolder lh = vb->ht.getLockedBucket(key, &bucket_num);
    return fetchValidValue(vb, key, bucket_num);
}

ENGINE_ERROR_CODE
EventuallyPersistentStore::unlockKey(const std::string &key,
                                     uint16_t vbucket,
                                     uint64_t cas,
                                     rel_time_t currentTime)
{

    RCPtr<VBucket> vb = getVBucket(vbucket, vbucket_state_active);
    if (!vb) {
        ++stats.numNotMyVBuckets;
        return ENGINE_NOT_MY_VBUCKET;
    }

    int bucket_num(0);
    LockHolder lh = vb->ht.getLockedBucket(key, &bucket_num);
    StoredValue *v = fetchValidValue(vb, key, bucket_num);

    if (v) {
        if (v->isLocked(currentTime)) {
            if (v->getCas() == cas) {
                v->unlock();
                return ENGINE_SUCCESS;
            }
        }
        return ENGINE_TMPFAIL;
    }

    return ENGINE_KEY_ENOENT;
}


ENGINE_ERROR_CODE EventuallyPersistentStore::getKeyStats(const std::string &key,
                                            uint16_t vbucket,
                                            struct key_stats &kstats,
                                            bool wantsDeleted)
{
    RCPtr<VBucket> vb = getVBucket(vbucket);
    if (!vb) {
        return ENGINE_NOT_MY_VBUCKET;
    }

    int bucket_num(0);
    LockHolder lh = vb->ht.getLockedBucket(key, &bucket_num);
    StoredValue *v = fetchValidValue(vb, key, bucket_num, wantsDeleted);

    if (v) {
        kstats.logically_deleted = v->isDeleted();
        kstats.dirty = v->isDirty();
        kstats.exptime = v->getExptime();
        kstats.flags = v->getFlags();
        kstats.cas = v->getCas();
        kstats.vb_state = vb->getState();
        return ENGINE_SUCCESS;
    }
    return ENGINE_KEY_ENOENT;
}

std::string EventuallyPersistentStore::validateKey(const std::string &key,
                                                   uint16_t vbucket,
                                                   Item &diskItem) {
    int bucket_num(0);
    RCPtr<VBucket> vb = getVBucket(vbucket);
    LockHolder lh = vb->ht.getLockedBucket(key, &bucket_num);
    StoredValue *v = fetchValidValue(vb, key, bucket_num, false,
                                     false, true);

    if (v) {
        if (diskItem.getFlags() != v->getFlags()) {
            return "flags_mismatch";
        } else if (v->isResident() && memcmp(diskItem.getData(),
                                             v->getValue()->getData(),
                                             diskItem.getNBytes())) {
            return "data_mismatch";
        } else {
            return "valid";
        }
    } else {
        return "item_deleted";
    }

}

ENGINE_ERROR_CODE EventuallyPersistentStore::deleteItem(const std::string &key,
                                                        uint64_t* cas,
                                                        uint16_t vbucket,
                                                        const void *cookie,
                                                        bool force,
                                                        bool use_meta,
                                                        bool update_meta,
                                                        ItemMetaData *itemMeta,
                                                        bool tapBackfill)
{
    uint64_t newSeqno = itemMeta->seqno;
    uint64_t newCas   = itemMeta->cas;
    uint32_t newFlags = itemMeta->flags;
    time_t newExptime = itemMeta->exptime;

    RCPtr<VBucket> vb = getVBucket(vbucket);
    if (!vb || (vb->getState() == vbucket_state_dead && !force)) {
        ++stats.numNotMyVBuckets;
        return ENGINE_NOT_MY_VBUCKET;
    } else if(vb->getState() == vbucket_state_replica && !force) {
        ++stats.numNotMyVBuckets;
        return ENGINE_NOT_MY_VBUCKET;
    } else if(vb->getState() == vbucket_state_pending && !force) {
        if (vb->addPendingOp(cookie)) {
            return ENGINE_EWOULDBLOCK;
        }
    }

    int bucket_num(0);
    LockHolder lh = vb->ht.getLockedBucket(key, &bucket_num);
    // If use_meta is true (delete_with_meta), we'd like to look for the key
    // with the wantsDeleted flag set to true in case a prior get_meta has
    // created a temporary item for the key.
    StoredValue *v = vb->ht.unlocked_find(key, bucket_num, use_meta, false);
    if (use_meta && !force) {
        if (v)  {
            if (!conflictResolver->resolve(v, *itemMeta)) {
                return ENGINE_KEY_EEXISTS;
            }
        } else{
            add_type_t rv = vb->ht.unlocked_addTempDeletedItem(bucket_num, key);
            switch(rv) {
            case ADD_NOMEM:
                return ENGINE_ENOMEM;
            case ADD_EXISTS:
            case ADD_UNDEL:
                // Since the hashtable bucket is locked, we shouldn't get here
                abort();
            case ADD_SUCCESS:
                bgFetch(key, vbucket, -1, cookie, true);
            }
            return ENGINE_EWOULDBLOCK;
        }
    } else if (!v) {
        if (vb->getState() != vbucket_state_active && force) {
            queueDirty(vb, key, queue_op_del, newSeqno, tapBackfill);
        }
        return ENGINE_KEY_ENOENT;
    }

    mutation_type_t delrv;
    if (use_meta) {
        delrv = vb->ht.unlocked_softDelete(v, *cas, newSeqno, use_meta, newCas,
                                           newFlags, newExptime);
    } else {
        delrv = vb->ht.unlocked_softDelete(v, *cas);
    }

    if (update_meta) {
        itemMeta->seqno = v->getRevSeqno();
        itemMeta->cas = v->getCas();
        itemMeta->flags = v->getFlags();
        itemMeta->exptime = v->getExptime();
    }

    *cas = v->getCas();

    ENGINE_ERROR_CODE rv;
    if (delrv == NOT_FOUND || delrv == INVALID_CAS) {
        rv = (delrv == INVALID_CAS) ? ENGINE_KEY_EEXISTS : ENGINE_KEY_ENOENT;
    } else if (delrv == IS_LOCKED) {
        rv = ENGINE_TMPFAIL;
    } else { // WAS_CLEAN or WAS_DIRTY
        rv = ENGINE_SUCCESS;
    }

    if (delrv == WAS_CLEAN || delrv == WAS_DIRTY || delrv == NOT_FOUND) {
        uint64_t seqnum = v ? v->getRevSeqno() : 1;
        lh.unlock();
        queueDirty(vb, key, queue_op_del, seqnum, tapBackfill);
    }
    return rv;
}

void EventuallyPersistentStore::reset() {
    std::vector<int> buckets = vbMap.getBuckets();
    std::vector<int>::iterator it;
    for (it = buckets.begin(); it != buckets.end(); ++it) {
        RCPtr<VBucket> vb = getVBucket(*it);
        if (vb) {
            vb->ht.clear();
            vb->checkpointManager.clear(vb->getState());
            vb->resetStats();
        }
    }
    if (diskFlushAll.cas(false, true)) {
        ++stats.diskQueueSize;
        // wake up (notify) one flusher is good enough for diskFlushAll
        vbMap.shards[EP_PRIMARY_SHARD]->getFlusher()->notifyFlushEvent();
    }
}

/**
 * Callback invoked after persisting an item from memory to disk.
 *
 * This class exists to create a closure around a few variables within
 * EventuallyPersistentStore::flushOne so that an object can be
 * requeued in case of failure to store in the underlying layer.
 */
class PersistenceCallback : public Callback<mutation_result>,
                            public Callback<int> {
public:

    PersistenceCallback(const queued_item &qi, RCPtr<VBucket> &vb,
                        EventuallyPersistentStore *st, EPStats *s, uint64_t c)
        : queuedItem(qi), vbucket(vb), store(st), stats(s), cas(c) {
        assert(vb);
        assert(s);
    }

    // This callback is invoked for set only.
    void callback(mutation_result &value) {
        if (value.first == 1) {
            int bucket_num(0);
            LockHolder lh = vbucket->ht.getLockedBucket(queuedItem->getKey(), &bucket_num);
            StoredValue *v = store->fetchValidValue(vbucket, queuedItem->getKey(),
                                                    bucket_num, true, false);
            if (v && value.second > 0) {
                if (v->isPendingBySeqno()) {
                    ++stats->newItems;
                }
                v->setBySeqno(value.second);
            }
            if (v && v->getCas() == cas) {
                // mark this item clean only if current and stored cas
                // value match
                v->markClean();
            }

            vbucket->doStatsForFlushing(*queuedItem, queuedItem->size());
            stats->decrDiskQueueSize(1);
            stats->totalPersisted++;
        } else {
            // If the return was 0 here, we're in a bad state because
            // we do not know the rowid of this object.
            if (value.first == 0) {
                int bucket_num(0);
                LockHolder lh = vbucket->ht.getLockedBucket(queuedItem->getKey(), &bucket_num);
                StoredValue *v = store->fetchValidValue(vbucket, queuedItem->getKey(),
                                                        bucket_num, true, false);
                if (v) {
                    std::stringstream ss;
                    ss << "Persisting ``" << queuedItem->getKey() << "'' on vb"
                       << queuedItem->getVBucketId() << " (rowid="
                       << v->getBySeqno() << ") returned 0 updates\n";
                    LOG(EXTENSION_LOG_WARNING, "%s", ss.str().c_str());
                } else {
                    LOG(EXTENSION_LOG_WARNING,
                        "Error persisting now missing ``%s'' from vb%d",
                        queuedItem->getKey().c_str(), queuedItem->getVBucketId());
                }

                vbucket->doStatsForFlushing(*queuedItem, queuedItem->size());
                stats->decrDiskQueueSize(1);
            } else {
                std::stringstream ss;
                ss << "Fatal error in persisting SET ``" << queuedItem->getKey() << "'' on vb "
                   << queuedItem->getVBucketId() << "!!! Requeue it...\n";
                LOG(EXTENSION_LOG_WARNING, "%s", ss.str().c_str());
                redirty();
            }
        }
    }

    // This callback is invoked for deletions only.
    //
    // The boolean indicates whether the underlying storage
    // successfully deleted the item.
    void callback(int &value) {
        // > 1 would be bad.  We were only trying to delete one row.
        assert(value < 2);
        // -1 means fail
        // 1 means we deleted one row
        // 0 means we did not delete a row, but did not fail (did not exist)
        if (value >= 0) {
            // We have succesfully removed an item from the disk, we
            // may now remove it from the hash table.
            int bucket_num(0);
            LockHolder lh = vbucket->ht.getLockedBucket(queuedItem->getKey(), &bucket_num);
            StoredValue *v = store->fetchValidValue(vbucket, queuedItem->getKey(),
                                                    bucket_num, true, false);
            if (v && v->isDeleted()) {
                bool deleted = vbucket->ht.unlocked_del(queuedItem->getKey(),
                                                        bucket_num);
                assert(deleted);
            } else if (v) {
                v->clearBySeqno();
            }

            if (value > 0) {
                ++stats->totalPersisted;
                ++stats->delItems;
                ++vbucket->opsDelete;
            }

            vbucket->doStatsForFlushing(*queuedItem, queuedItem->size());
            stats->decrDiskQueueSize(1);
        } else {
            std::stringstream ss;
            ss << "Fatal error in persisting DELETE ``" << queuedItem->getKey() << "'' on vb "
               << queuedItem->getVBucketId() << "!!! Requeue it...\n";
            LOG(EXTENSION_LOG_WARNING, "%s", ss.str().c_str());
            redirty();
        }
    }

private:

    void redirty() {
        if (store->vbMap.isBucketDeletion(vbucket->getId())) {
            vbucket->doStatsForFlushing(*queuedItem, queuedItem->size());
            stats->decrDiskQueueSize(1);
            return;
        }
        ++stats->flushFailed;
        store->invokeOnLockedStoredValue(queuedItem->getKey(),
                                         queuedItem->getVBucketId(),
                                         &StoredValue::reDirty);
        vbucket->rejectQueue.push(queuedItem);
    }

    const queued_item queuedItem;
    RCPtr<VBucket> &vbucket;
    EventuallyPersistentStore *store;
    EPStats *stats;
    uint64_t cas;
    DISALLOW_COPY_AND_ASSIGN(PersistenceCallback);
};

void EventuallyPersistentStore::flushOneDeleteAll() {
    // just pick one underlying is enough to
    // reset entire underlying database store
    vbMap.shards[EP_PRIMARY_SHARD]->getRWUnderlying()->reset();
    diskFlushAll.cas(true, false);
    stats.decrDiskQueueSize(1);
}

int EventuallyPersistentStore::flushVBucket(uint16_t vbid) {
    if (diskFlushAll) {
        if (vbMap.getShard(vbid)->getId() == EP_PRIMARY_SHARD) {
            flushOneDeleteAll();
        } else {
            // disk flush is pending just return
            return 0;
        }
    }

    int items_flushed = 0;
    bool schedule_vb_snapshot = false;
    rel_time_t flush_start = ep_current_time();
    RCPtr<VBucket> vb = vbMap.getBucket(vbid);
    if (vb && !vbMap.isBucketCreation(vbid)) {
        std::vector<queued_item> items;
        KVStore *rwUnderlying = getRWUnderlying(vbid);

        while (!vb->rejectQueue.empty()) {
            items.push_back(vb->rejectQueue.front());
            vb->rejectQueue.pop();
        }

        vb->getBackfillItems(items);
        vb->checkpointManager.getAllItemsForPersistence(items);

        if (!items.empty()) {
            while (!rwUnderlying->begin()) {
                ++stats.beginFailed;
                LOG(EXTENSION_LOG_WARNING, "Failed to start a transaction!!! "
                    "Retry in 1 sec ...");
                sleep(1);
            }
            rwUnderlying->optimizeWrites(items);

            QueuedItem *prev = NULL;
            std::list<PersistenceCallback*> pcbs;
            std::vector<queued_item>::iterator it = items.begin();
            for(; it != items.end(); ++it) {
                if ((*it)->getOperation() != queue_op_set &&
                    (*it)->getOperation() != queue_op_del &&
                    (*it)->getOperation() != queue_op_empty) {
                    continue;
                } else if (!prev || prev->getKey() != (*it)->getKey()) {
                    prev = (*it).get();
                    ++items_flushed;
                    PersistenceCallback *cb = flushOneDelOrSet(*it, vb);
                    if (cb) {
                        pcbs.push_back(cb);
                    }
                    ++stats.flusher_todo;
                } else {
                    stats.decrDiskQueueSize(1);
                    vb->doStatsForFlushing(*(*it), (*it)->size());
                }
            }

            BlockTimer timer(&stats.diskCommitHisto, "disk_commit",
                             stats.timingLog);
            hrtime_t start = gethrtime();

            while (!rwUnderlying->commit()) {
                ++stats.commitFailed;
                LOG(EXTENSION_LOG_WARNING, "Flusher commit failed!!! Retry in "
                    "1 sec...\n");
                sleep(1);
            }

            while (!pcbs.empty()) {
                delete pcbs.front();
                pcbs.pop_front();
            }

            ++stats.flusherCommits;
            hrtime_t end = gethrtime();
            uint64_t commit_time = (end - start) / 1000000;
            uint64_t trans_time = (end - flush_start) / 1000000;

            lastTransTimePerItem = (items_flushed == 0) ? 0 :
                static_cast<double>(trans_time) /
                static_cast<double>(items_flushed);
            stats.commit_time.set(commit_time);
            stats.cumulativeCommitTime.incr(commit_time);
            stats.cumulativeFlushTime.incr(ep_current_time() - flush_start);
            stats.flusher_todo.set(0);
        }

        uint64_t chkid = vb->checkpointManager.getPersistenceCursorPreChkId();
        if (vb->rejectQueue.empty()) {
            vb->notifyCheckpointPersisted(engine, chkid);
        }

        if (chkid > 0 && chkid != vbMap.getPersistenceCheckpointId(vbid)) {
            vbMap.setPersistenceCheckpointId(vbid, chkid);
            schedule_vb_snapshot = true;
        }
    }

    if (schedule_vb_snapshot || snapshotVBState) {
        scheduleVBSnapshot(Priority::VBucketPersistHighPriority,
                           vbMap.getShard(vbid)->getId());
    }

    return items_flushed;
}

// While I actually know whether a delete or set was intended, I'm
// still a bit better off running the older code that figures it out
// based on what's in memory.
PersistenceCallback*
EventuallyPersistentStore::flushOneDelOrSet(const queued_item &qi,
                                            RCPtr<VBucket> &vb) {

    if (!vb) {
        stats.decrDiskQueueSize(1);
        return NULL;
    }

    int bucket_num(0);
    LockHolder lh = vb->ht.getLockedBucket(qi->getKey(), &bucket_num);
    StoredValue *v = fetchValidValue(vb, qi->getKey(), bucket_num, true, false, false);

    size_t itemBytes = qi->size();

    bool found = v != NULL;
    int64_t rowid = found ? v->getBySeqno() : -1;
    bool deleted = found && v->isDeleted();
    bool isDirty = found && v->isDirty();
    rel_time_t queued(qi->getQueuedTime());

    Item itm(qi->getKey(),
             found ? v->getFlags() : 0,
             found ? v->getExptime() : 0,
             found ? v->getValue() : value_t(NULL),
             found ? v->getCas() : Item::nextCas(),
             rowid,
             qi->getVBucketId(),
             found ? v->getRevSeqno() : qi->getRevSeqno());

    if (!deleted && isDirty && v->isExpired(ep_real_time() + itemExpiryWindow)) {
        ++stats.flushExpired;
        stats.decrDiskQueueSize(1);
        vb->doStatsForFlushing(*qi, itemBytes);
        v->markClean();
        v->clearBySeqno();
        return NULL;
    }

    if (isDirty) {
        if (!v->isPendingBySeqno()) {
            int dirtyAge = ep_current_time() - queued;
            stats.dirtyAgeHisto.add(dirtyAge * 1000000);
            stats.dirtyAge.set(dirtyAge);
            stats.dirtyAgeHighWat.set(std::max(stats.dirtyAge.get(),
                                               stats.dirtyAgeHighWat.get()));
        } else {
            isDirty = false;
            v->reDirty();
            vb->rejectQueue.push(qi);
            ++vb->opsReject;
            return NULL;
        }
    }

    KVStore *rwUnderlying = getRWUnderlying(qi->getVBucketId());
    if (isDirty && !deleted) {
        if (vbMap.isBucketDeletion(qi->getVBucketId())) {
            stats.decrDiskQueueSize(1);
            vb->doStatsForFlushing(*qi, itemBytes);
            return NULL;
        }
        // Wait until the vbucket database is created by the vbucket state
        // snapshot task.
        if (vbMap.isBucketCreation(qi->getVBucketId())) {
            v->clearPendingBySeqno();
            lh.unlock();
            vb->rejectQueue.push(qi);
            ++vb->opsReject;
        } else {
            assert(rowid == v->getBySeqno());
            if (rowid == -1) {
                v->setPendingBySeqno();
            }

            lh.unlock();
            BlockTimer timer(rowid == -1 ?
                             &stats.diskInsertHisto : &stats.diskUpdateHisto,
                             rowid == -1 ? "disk_insert" : "disk_update",
                             stats.timingLog);
            PersistenceCallback *cb;
            cb = new PersistenceCallback(qi, vb, this, &stats, itm.getCas());
            rwUnderlying->set(itm, *cb);
            if (rowid == -1)  {
                ++vb->opsCreate;
            } else {
                ++vb->opsUpdate;
            }
            return cb;
        }
    } else if (deleted || !found) {
        if (vbMap.isBucketDeletion(qi->getVBucketId())) {
            stats.decrDiskQueueSize(1);
            vb->doStatsForFlushing(*qi, itemBytes);
            return NULL;
        }

        if (vbMap.isBucketCreation(qi->getVBucketId())) {
            if (found) {
                v->clearPendingBySeqno();
            }
            lh.unlock();
            vb->rejectQueue.push(qi);
            ++vb->opsReject;
        } else {
            lh.unlock();
            BlockTimer timer(&stats.diskDelHisto, "disk_delete", stats.timingLog);
            PersistenceCallback *cb;
            cb = new PersistenceCallback(qi, vb, this, &stats, 0);
            rwUnderlying->del(itm, rowid, *cb);
            return cb;
        }
    } else {
        stats.decrDiskQueueSize(1);
        vb->doStatsForFlushing(*qi, itemBytes);
    }

    return NULL;
}

void EventuallyPersistentStore::queueDirty(RCPtr<VBucket> &vb,
                                           const std::string &key,
                                           enum queue_operation op,
                                           uint64_t seqno,
                                           bool tapBackfill) {
<<<<<<< HEAD
    if (vb) {
        uint16_t vbid = vb->getId();
        ++stats.diskQueueSize;
        queued_item itm(new QueuedItem(key, vbid, op, seqno));
        vb->doStatsForQueueing(*itm, itm->size());
        bool rv = tapBackfill ? vb->queueBackfillItem(itm) :
                                vb->checkpointManager.queueDirty(itm, vb);
        if (rv) {
            KVShard* shard = vbMap.getShard(vbid);
            shard->getFlusher()->notifyFlushEvent();
            ++stats.totalEnqueued;
        } else {
            --stats.diskQueueSize;
            vb->doStatsForFlushing(*itm, itm->size());
=======
    if (doPersistence) {
        if (vb) {
            ++stats.diskQueueSize;
            queued_item itm(new QueuedItem(key, vbid, op, seqno));
            vb->doStatsForQueueing(*itm, itm->size());

            bool rv = tapBackfill ? vb->queueBackfillItem(itm) :
                                    vb->checkpointManager.queueDirty(itm, vb);
            if (rv) {
                KVShard* shard = vbMap.getShard(vbid);
                shard->getFlusher()->notifyFlushEvent();
                ++stats.totalEnqueued;
            } else {
                stats.decrDiskQueueSize(1);
                vb->doStatsForFlushing(*itm, itm->size());
            }
            if (!tapBackfill) {
                engine.getTapConnMap().notifyVBConnections(vbid);
            }
>>>>>>> 24a70434
        }
    }
}

std::map<uint16_t, vbucket_state> EventuallyPersistentStore::loadVBucketState() {
    return getOneROUnderlying()->listPersistedVbuckets();
}

void EventuallyPersistentStore::loadSessionStats() {
    std::map<std::string, std::string> session_stats;
    getOneROUnderlying()->getPersistedStats(session_stats);
    engine.getTapConnMap().loadPrevSessionStats(session_stats);
}

void EventuallyPersistentStore::warmupCompleted() {
    stats.warmupComplete.set(true);

    // Run the vbucket state snapshot job once after the warmup
    scheduleVBSnapshot(Priority::VBucketPersistHighPriority);

    if (engine.getConfiguration().getAlogPath().length() > 0) {
        size_t smin = engine.getConfiguration().getAlogSleepTime();
        setAccessScannerSleeptime(smin);
        Configuration &config = engine.getConfiguration();
        config.addValueChangedListener("alog_sleep_time",
                                       new EPStoreValueChangeListener(*this));
        config.addValueChangedListener("alog_task_time",
                                       new EPStoreValueChangeListener(*this));
    }

    // "0" sleep_time means that the first snapshot task will be executed right after
    // warmup. Subsequent snapshot tasks will be scheduled every 60 sec by default.
    IOManager *iom = IOManager::get();
    statsSnapshotTaskId =
        iom->scheduleStatsSnapshot(&engine, Priority::StatSnapPriority, 0,
                                   false, 0);
}

void EventuallyPersistentStore::maybeEnableTraffic()
{
    // @todo rename.. skal vaere isTrafficDisabled elns
    double memoryUsed = static_cast<double>(stats.getTotalMemoryUsed());
    double maxSize = static_cast<double>(stats.getMaxDataSize());

    if (memoryUsed  >= stats.mem_low_wat) {
        LOG(EXTENSION_LOG_WARNING,
            "Total memory use reached to the low water mark, stop warmup");
        stats.warmupComplete.set(true);
    }
    if (memoryUsed > (maxSize * stats.warmupMemUsedCap)) {
        LOG(EXTENSION_LOG_WARNING,
                "Enough MB of data loaded to enable traffic");
        stats.warmupComplete.set(true);
    } else if (stats.warmedUpValues >= (stats.warmedUpKeys * stats.warmupNumReadCap)) {
        // Let ep-engine think we're done with the warmup phase
        // (we should refactor this into "enableTraffic")
        LOG(EXTENSION_LOG_WARNING,
            "Enough number of items loaded to enable traffic");
        stats.warmupComplete.set(true);
    }
}

void EventuallyPersistentStore::stopWarmup(void)
{
    // forcefully stop current warmup task
    if (engine.stillWarmingUp()) {
        LOG(EXTENSION_LOG_WARNING, "Stopping warmup while engine is loading "
            "data from underlying storage, shutdown = %s\n",
            stats.shutdown.isShutdown ? "yes" : "no");
        warmupTask->stop();
    }
}

void EventuallyPersistentStore::setExpiryPagerSleeptime(size_t val) {
    LockHolder lh(expiryPager.mutex);

    if (expiryPager.sleeptime != 0) {
        getNonIODispatcher()->cancel(expiryPager.task);
    }

    expiryPager.sleeptime = val;
    if (val != 0) {
        shared_ptr<DispatcherCallback> exp_cb(new ExpiredItemPager(this, stats,
                                                                   expiryPager.sleeptime));

        getNonIODispatcher()->schedule(exp_cb, &expiryPager.task,
                                       Priority::ItemPagerPriority,
                                       expiryPager.sleeptime);
    }
}

void EventuallyPersistentStore::setAccessScannerSleeptime(size_t val) {
    LockHolder lh(accessScanner.mutex);

    if (accessScanner.sleeptime != 0) {
        auxIODispatcher->cancel(accessScanner.task);
    }

    // store sleeptime in seconds
    accessScanner.sleeptime = val * 60;
    if (accessScanner.sleeptime != 0) {
        AccessScanner *as = new AccessScanner(*this, stats, accessScanner.sleeptime);
        shared_ptr<DispatcherCallback> cb(as);
        auxIODispatcher->schedule(cb, &accessScanner.task,
                                  Priority::AccessScannerPriority,
                                  accessScanner.sleeptime);
        stats.alogTime.set(accessScanner.task->getWaketime().tv_sec);
    }
}

void EventuallyPersistentStore::resetAccessScannerStartTime() {
    LockHolder lh(accessScanner.mutex);

    if (accessScanner.sleeptime != 0) {
        auxIODispatcher->cancel(accessScanner.task);
        // re-schedule task according to the new task start hour
        AccessScanner *as = new AccessScanner(*this, stats, accessScanner.sleeptime);
        shared_ptr<DispatcherCallback> cb(as);
        auxIODispatcher->schedule(cb, &accessScanner.task,
                                  Priority::AccessScannerPriority,
                                  accessScanner.sleeptime);
        stats.alogTime.set(accessScanner.task->getWaketime().tv_sec);
    }
}

void EventuallyPersistentStore::visit(VBucketVisitor &visitor)
{
    size_t maxSize = vbMap.getSize();
    assert(maxSize <= std::numeric_limits<uint16_t>::max());
    for (size_t i = 0; i < maxSize; ++i) {
        uint16_t vbid = static_cast<uint16_t>(i);
        RCPtr<VBucket> vb = vbMap.getBucket(vbid);
        if (vb) {
            bool wantData = visitor.visitBucket(vb);
            // We could've lost this along the way.
            if (wantData) {
                vb->ht.visit(visitor);
            }
        }
    }
    visitor.complete();
}

VBCBAdaptor::VBCBAdaptor(EventuallyPersistentStore *s,
                         shared_ptr<VBucketVisitor> v,
                         const char *l, double sleep) :
    store(s), visitor(v), label(l), sleepTime(sleep), currentvb(0)
{
    const VBucketFilter &vbFilter = visitor->getVBucketFilter();
    size_t maxSize = store->vbMap.getSize();
    assert(maxSize <= std::numeric_limits<uint16_t>::max());
    for (size_t i = 0; i < maxSize; ++i) {
        uint16_t vbid = static_cast<uint16_t>(i);
        RCPtr<VBucket> vb = store->vbMap.getBucket(vbid);
        if (vb && vbFilter(vbid)) {
            vbList.push(vbid);
        }
    }
}

bool VBCBAdaptor::callback(Dispatcher & d, TaskId &t) {
    if (!vbList.empty()) {
        currentvb = vbList.front();
        RCPtr<VBucket> vb = store->vbMap.getBucket(currentvb);
        if (vb) {
            if (visitor->pauseVisitor()) {
                d.snooze(t, sleepTime);
                return true;
            }
            if (visitor->visitBucket(vb)) {
                vb->ht.visit(*visitor);
            }
        }
        vbList.pop();
    }

    bool isdone = vbList.empty();
    if (isdone) {
        visitor->complete();
    }
    return !isdone;
}

void EventuallyPersistentStore::resetUnderlyingStats(void)
{
    for (size_t i = 0; i < vbMap.numShards; i++) {
        KVShard *shard = vbMap.shards[i];
        shard->getRWUnderlying()->resetStats();
        shard->getROUnderlying()->resetStats();
    }
    auxUnderlying->resetStats();
}

void EventuallyPersistentStore::addKVStoreStats(ADD_STAT add_stat,
                                                const void* cookie) {
    for (size_t i = 0; i < vbMap.numShards; i++) {
        std::stringstream rwPrefix;
        std::stringstream roPrefix;
        rwPrefix << "rw_" << i;
        roPrefix << "ro_" << i;
        vbMap.shards[i]->getRWUnderlying()->addStats(rwPrefix.str(), add_stat,
                                                     cookie);
        vbMap.shards[i]->getROUnderlying()->addStats(roPrefix.str(), add_stat,
                                                     cookie);
    }
}

void EventuallyPersistentStore::addKVStoreTimingStats(ADD_STAT add_stat,
                                                      const void* cookie) {
    for (size_t i = 0; i < vbMap.numShards; i++) {
        std::stringstream rwPrefix;
        std::stringstream roPrefix;
        rwPrefix << "rw_" << i;
        roPrefix << "ro_" << i;
        vbMap.shards[i]->getRWUnderlying()->addTimingStats(rwPrefix.str(),
                                                           add_stat,
                                                           cookie);
        vbMap.shards[i]->getROUnderlying()->addTimingStats(roPrefix.str(),
                                                           add_stat,
                                                           cookie);
    }
}

KVStore *EventuallyPersistentStore::getOneROUnderlying(void) {
    return vbMap.getShard(EP_PRIMARY_SHARD)->getROUnderlying();
}

KVStore *EventuallyPersistentStore::getOneRWUnderlying(void) {
    return vbMap.getShard(EP_PRIMARY_SHARD)->getRWUnderlying();
}<|MERGE_RESOLUTION|>--- conflicted
+++ resolved
@@ -1876,8 +1876,7 @@
             std::vector<queued_item>::iterator it = items.begin();
             for(; it != items.end(); ++it) {
                 if ((*it)->getOperation() != queue_op_set &&
-                    (*it)->getOperation() != queue_op_del &&
-                    (*it)->getOperation() != queue_op_empty) {
+                    (*it)->getOperation() != queue_op_del) {
                     continue;
                 } else if (!prev || prev->getKey() != (*it)->getKey()) {
                     prev = (*it).get();
@@ -2070,12 +2069,12 @@
                                            enum queue_operation op,
                                            uint64_t seqno,
                                            bool tapBackfill) {
-<<<<<<< HEAD
     if (vb) {
         uint16_t vbid = vb->getId();
         ++stats.diskQueueSize;
         queued_item itm(new QueuedItem(key, vbid, op, seqno));
         vb->doStatsForQueueing(*itm, itm->size());
+
         bool rv = tapBackfill ? vb->queueBackfillItem(itm) :
                                 vb->checkpointManager.queueDirty(itm, vb);
         if (rv) {
@@ -2083,29 +2082,11 @@
             shard->getFlusher()->notifyFlushEvent();
             ++stats.totalEnqueued;
         } else {
-            --stats.diskQueueSize;
+            stats.decrDiskQueueSize(1);
             vb->doStatsForFlushing(*itm, itm->size());
-=======
-    if (doPersistence) {
-        if (vb) {
-            ++stats.diskQueueSize;
-            queued_item itm(new QueuedItem(key, vbid, op, seqno));
-            vb->doStatsForQueueing(*itm, itm->size());
-
-            bool rv = tapBackfill ? vb->queueBackfillItem(itm) :
-                                    vb->checkpointManager.queueDirty(itm, vb);
-            if (rv) {
-                KVShard* shard = vbMap.getShard(vbid);
-                shard->getFlusher()->notifyFlushEvent();
-                ++stats.totalEnqueued;
-            } else {
-                stats.decrDiskQueueSize(1);
-                vb->doStatsForFlushing(*itm, itm->size());
-            }
-            if (!tapBackfill) {
-                engine.getTapConnMap().notifyVBConnections(vbid);
-            }
->>>>>>> 24a70434
+        }
+        if (!tapBackfill) {
+            engine.getTapConnMap().notifyVBConnections(vbid);
         }
     }
 }

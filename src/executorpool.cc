/* -*- Mode: C++; tab-width: 4; c-basic-offset: 4; indent-tabs-mode: nil -*- */
/*
 *     Copyright 2013 Couchbase, Inc.
 *
 *   Licensed under the Apache License, Version 2.0 (the "License");
 *   you may not use this file except in compliance with the License.
 *   You may obtain a copy of the License at
 *
 *       http://www.apache.org/licenses/LICENSE-2.0
 *
 *   Unless required by applicable law or agreed to in writing, software
 *   distributed under the License is distributed on an "AS IS" BASIS,
 *   WITHOUT WARRANTIES OR CONDITIONS OF ANY KIND, either express or implied.
 *   See the License for the specific language governing permissions and
 *   limitations under the License.
 */

#include "config.h"

#include <algorithm>
#include <platform/checked_snprintf.h>
#include <queue>
#include <sstream>

#include "ep_engine.h"
#include "statwriter.h"
#include "taskqueue.h"
#include "executorpool.h"
#include "executorthread.h"

Mutex ExecutorPool::initGuard;
std::atomic<ExecutorPool*> ExecutorPool::instance;

static const size_t EP_MIN_NUM_THREADS    = 10;
static const size_t EP_MIN_READER_THREADS = 4;
static const size_t EP_MIN_WRITER_THREADS = 4;

static const size_t EP_MAX_READER_THREADS = 12;
static const size_t EP_MAX_WRITER_THREADS = 8;
static const size_t EP_MAX_AUXIO_THREADS  = 8;
static const size_t EP_MAX_NONIO_THREADS  = 8;

size_t ExecutorPool::getNumCPU(void) {
    size_t numCPU;
#ifdef WIN32
    SYSTEM_INFO sysinfo;
    GetSystemInfo(&sysinfo);
    numCPU = (size_t)sysinfo.dwNumberOfProcessors;
#else
    numCPU = (size_t)sysconf(_SC_NPROCESSORS_ONLN);
#endif

    return (numCPU < 256) ? numCPU : 0;
}

size_t ExecutorPool::getNumNonIO(void) {
    // 1. compute: ceil of 10% of total threads
    size_t count = maxGlobalThreads / 10;
    if (!count || maxGlobalThreads % 10) {
        count++;
    }
    // 2. adjust computed value to be within range
    if (count > EP_MAX_NONIO_THREADS) {
        count = EP_MAX_NONIO_THREADS;
    }
    // 3. pick user's value if specified
    if (maxWorkers[NONIO_TASK_IDX]) {
        count = maxWorkers[NONIO_TASK_IDX];
    }
    return count;
}

size_t ExecutorPool::getNumAuxIO(void) {
    // 1. compute: ceil of 10% of total threads
    size_t count = maxGlobalThreads / 10;
    if (!count || maxGlobalThreads % 10) {
        count++;
    }
    // 2. adjust computed value to be within range
    if (count > EP_MAX_AUXIO_THREADS) {
        count = EP_MAX_AUXIO_THREADS;
    }
    // 3. Override with user's value if specified
    if (maxWorkers[AUXIO_TASK_IDX]) {
        count = maxWorkers[AUXIO_TASK_IDX];
    }
    return count;
}

size_t ExecutorPool::getNumWriters(void) {
    size_t count = 0;
    // 1. compute: floor of Half of what remains after nonIO, auxIO threads
    if (maxGlobalThreads > (getNumAuxIO() + getNumNonIO())) {
        count = maxGlobalThreads - getNumAuxIO() - getNumNonIO();
        count = count >> 1;
    }
    // 2. adjust computed value to be within range
    if (count > EP_MAX_WRITER_THREADS) {
        count = EP_MAX_WRITER_THREADS;
    } else if (count < EP_MIN_WRITER_THREADS) {
        count = EP_MIN_WRITER_THREADS;
    }
    // 3. Override with user's value if specified
    if (maxWorkers[WRITER_TASK_IDX]) {
        count = maxWorkers[WRITER_TASK_IDX];
    }
    return count;
}

size_t ExecutorPool::getNumReaders(void) {
    size_t count = 0;
    // 1. compute: what remains after writers, nonIO & auxIO threads are taken
    if (maxGlobalThreads >
            (getNumWriters() + getNumAuxIO() + getNumNonIO())) {
        count = maxGlobalThreads
              - getNumWriters() - getNumAuxIO() - getNumNonIO();
    }
    // 2. adjust computed value to be within range
    if (count > EP_MAX_READER_THREADS) {
        count = EP_MAX_READER_THREADS;
    } else if (count < EP_MIN_READER_THREADS) {
        count = EP_MIN_READER_THREADS;
    }
    // 3. Override with user's value if specified
    if (maxWorkers[READER_TASK_IDX]) {
        count = maxWorkers[READER_TASK_IDX];
    }
    return count;
}

ExecutorPool *ExecutorPool::get(void) {
    auto* tmp = instance.load();
    if (tmp == nullptr) {
        LockHolder lh(initGuard);
        tmp = instance.load();
        if (tmp == nullptr) {
            // Double-checked locking if instance is null - ensure two threads
            // don't both create an instance.

            Configuration &config =
                ObjectRegistry::getCurrentEngine()->getConfiguration();
            EventuallyPersistentEngine *epe =
                                   ObjectRegistry::onSwitchThread(NULL, true);
            tmp = new ExecutorPool(config.getMaxThreads(),
                    NUM_TASK_GROUPS, config.getMaxNumReaders(),
                    config.getMaxNumWriters(), config.getMaxNumAuxio(),
                    config.getMaxNumNonio());
            ObjectRegistry::onSwitchThread(epe);
            instance.store(tmp);
        }
    }
    return tmp;
}

void ExecutorPool::shutdown(void) {
    std::lock_guard<std::mutex> lock(initGuard);
    auto* tmp = instance.load();
    if (tmp != nullptr) {
        delete tmp;
        instance = nullptr;
    }
}

void ExecutorPool::shutdown(void) {
    if (instance) {
        delete instance;
        instance = NULL;
    }
}

ExecutorPool::ExecutorPool(size_t maxThreads, size_t nTaskSets,
                           size_t maxReaders, size_t maxWriters,
                           size_t maxAuxIO,   size_t maxNonIO) :
                  numTaskSets(nTaskSets), totReadyTasks(0),
                  isHiPrioQset(false), isLowPrioQset(false), numBuckets(0),
                  numSleepers(0) {
    size_t numCPU = getNumCPU();
    size_t numThreads = (size_t)((numCPU * 3)/4);
    numThreads = (numThreads < EP_MIN_NUM_THREADS) ?
                        EP_MIN_NUM_THREADS : numThreads;
    maxGlobalThreads = maxThreads ? maxThreads : numThreads;
    curWorkers  = new AtomicValue<uint16_t>[nTaskSets];
    maxWorkers  = new AtomicValue<uint16_t>[nTaskSets];
    numReadyTasks  = new AtomicValue<size_t>[nTaskSets];
    for (size_t i = 0; i < nTaskSets; i++) {
        curWorkers[i] = 0;
        numReadyTasks[i] = 0;
    }
    maxWorkers[WRITER_TASK_IDX] = maxWriters;
    maxWorkers[READER_TASK_IDX] = maxReaders;
    maxWorkers[AUXIO_TASK_IDX]  = maxAuxIO;
    maxWorkers[NONIO_TASK_IDX]  = maxNonIO;
}

ExecutorPool::~ExecutorPool(void) {
    _stopAndJoinThreads();

    delete [] curWorkers;
    delete[] maxWorkers;
    delete[] numReadyTasks;
<<<<<<< HEAD

=======
>>>>>>> 36d77288
    if (isHiPrioQset) {
        for (size_t i = 0; i < numTaskSets; i++) {
            delete hpTaskQ[i];
        }
    }
    if (isLowPrioQset) {
        for (size_t i = 0; i < numTaskSets; i++) {
            delete lpTaskQ[i];
        }
    }
}

// To prevent starvation of low priority queues, we define their
// polling frequencies as follows ...
#define LOW_PRIORITY_FREQ 5 // 1 out of 5 times threads check low priority Q

TaskQueue *ExecutorPool::_nextTask(ExecutorThread &t, uint8_t tick) {
    if (!tick) {
        return NULL;
    }

    unsigned int myq = t.startIndex;
    TaskQueue *checkQ; // which TaskQueue set should be polled first
    TaskQueue *checkNextQ; // which set of TaskQueue should be polled next
    TaskQueue *toggle = NULL;
    if ( !(tick % LOW_PRIORITY_FREQ)) { // if only 1 Q set, both point to it
        checkQ = isLowPrioQset ? lpTaskQ[myq] :
                (isHiPrioQset ? hpTaskQ[myq] : NULL);
        checkNextQ = isHiPrioQset ? hpTaskQ[myq] : checkQ;
    } else {
        checkQ = isHiPrioQset ? hpTaskQ[myq] :
                (isLowPrioQset ? lpTaskQ[myq] : NULL);
        checkNextQ = isLowPrioQset ? lpTaskQ[myq] : checkQ;
    }
    while (t.state == EXECUTOR_RUNNING) {
        if (checkQ &&
            checkQ->fetchNextTask(t, false)) {
            return checkQ;
        }
        if (toggle || checkQ == checkNextQ) {
            TaskQueue *sleepQ = getSleepQ(myq);
            if (sleepQ->fetchNextTask(t, true)) {
                return sleepQ;
            } else {
                return NULL;
            }
        }
        toggle = checkQ;
        checkQ = checkNextQ;
        checkNextQ = toggle;
    }
    return NULL;
}

TaskQueue *ExecutorPool::nextTask(ExecutorThread &t, uint8_t tick) {
    EventuallyPersistentEngine *epe = ObjectRegistry::onSwitchThread(NULL, true);
    TaskQueue *tq = _nextTask(t, tick);
    ObjectRegistry::onSwitchThread(epe);
    return tq;
}

void ExecutorPool::addWork(size_t newWork, task_type_t qType) {
    if (newWork) {
        totReadyTasks.fetch_add(newWork);
        numReadyTasks[qType].fetch_add(newWork);
    }
}

void ExecutorPool::lessWork(task_type_t qType) {
    if (numReadyTasks[qType].load() == 0) {
        throw std::logic_error("ExecutorPool::lessWork: number of ready "
                "tasks on qType " + std::to_string(qType) + " is zero");
    }
    numReadyTasks[qType]--;
    totReadyTasks--;
}

void ExecutorPool::doneWork(task_type_t &curTaskType) {
    if (curTaskType != NO_TASK_TYPE) {
        // Record that a thread is done working on a particular queue type
        LOG(EXTENSION_LOG_DEBUG, "Done with Task Type %d capacity = %d",
                curTaskType, curWorkers[curTaskType].load());
        curWorkers[curTaskType]--;
        curTaskType = NO_TASK_TYPE;
    }
}

task_type_t ExecutorPool::tryNewWork(task_type_t newTaskType) {
    task_type_t ret = newTaskType;
    curWorkers[newTaskType]++; // atomic increment
    // Test if a thread can take up task from the target Queue type
    if (curWorkers[newTaskType] <= maxWorkers[newTaskType]) {
        // Ok to proceed as limit not hit
        LOG(EXTENSION_LOG_DEBUG,
                "Taking up work in task type %d capacity = %d, max=%d",
                newTaskType, curWorkers[newTaskType].load(),
                maxWorkers[newTaskType].load());
    } else {
        curWorkers[newTaskType]--; // do not exceed the limit at maxWorkers
        LOG(EXTENSION_LOG_DEBUG, "Limiting from taking up work in task "
                "type %d capacity = %d, max = %d", newTaskType,
                curWorkers[newTaskType].load(),
                maxWorkers[newTaskType].load());
        ret = NO_TASK_TYPE;
    }

    return ret;
}

bool ExecutorPool::_cancel(size_t taskId, bool eraseTask) {
    LockHolder lh(tMutex);
    std::map<size_t, TaskQpair>::iterator itr = taskLocator.find(taskId);
    if (itr == taskLocator.end()) {
        LOG(EXTENSION_LOG_DEBUG, "Task id %" PRIu64 " not found",
            uint64_t(taskId));
        return false;
    }

    ExTask task = itr->second.first;
    LOG(EXTENSION_LOG_DEBUG, "Cancel task %s id %" PRIu64 " on bucket %s %s",
            task->getDescription().c_str(), uint64_t(task->getId()),
            task->getTaskable().getName().c_str(), eraseTask ? "final erase" : "!");

    task->cancel(); // must be idempotent, just set state to dead

    if (eraseTask) { // only internal threads can erase tasks
        if (!task->isdead()) {
            throw std::logic_error("ExecutorPool::_cancel: task '"
                    + task->getDescription() + "' is not dead after calling "
                            "cancel() on it");
        }
        taskLocator.erase(itr);
        tMutex.notify_all();
    } else { // wake up the task from the TaskQ so a thread can safely erase it
             // otherwise we may race with unregisterTaskable where a unlocated
             // task runs in spite of its bucket getting unregistered
        itr->second.second->wake(task);
    }
    return true;
}

bool ExecutorPool::cancel(size_t taskId, bool eraseTask) {
    EventuallyPersistentEngine *epe = ObjectRegistry::onSwitchThread(NULL, true);
    bool rv = _cancel(taskId, eraseTask);
    ObjectRegistry::onSwitchThread(epe);
    return rv;
}

bool ExecutorPool::_wake(size_t taskId) {
    LockHolder lh(tMutex);
    std::map<size_t, TaskQpair>::iterator itr = taskLocator.find(taskId);
    if (itr != taskLocator.end()) {
        itr->second.second->wake(itr->second.first);
        return true;
    }
    return false;
}

bool ExecutorPool::wake(size_t taskId) {
    EventuallyPersistentEngine *epe = ObjectRegistry::onSwitchThread(NULL, true);
    bool rv = _wake(taskId);
    ObjectRegistry::onSwitchThread(epe);
    return rv;
}

bool ExecutorPool::_snooze(size_t taskId, double tosleep) {
    LockHolder lh(tMutex);
    std::map<size_t, TaskQpair>::iterator itr = taskLocator.find(taskId);
    if (itr != taskLocator.end()) {
        itr->second.first->snooze(tosleep);
        return true;
    }
    return false;
}

bool ExecutorPool::snooze(size_t taskId, double tosleep) {
    EventuallyPersistentEngine *epe = ObjectRegistry::onSwitchThread(NULL, true);
    bool rv = _snooze(taskId, tosleep);
    ObjectRegistry::onSwitchThread(epe);
    return rv;
}

TaskQueue* ExecutorPool::_getTaskQueue(const Taskable& t,
                                       task_type_t qidx) {
    TaskQueue         *q             = NULL;
    size_t            curNumThreads  = 0;

    bucket_priority_t bucketPriority = t.getWorkloadPriority();

    if (qidx < 0 || static_cast<size_t>(qidx) >= numTaskSets) {
        throw std::invalid_argument("ExecutorPool::_getTaskQueue: qidx "
                "(which is " + std::to_string(qidx) + ") is outside the range [0,"
                + std::to_string(numTaskSets) + ")");
    }

    curNumThreads = threadQ.size();

    if (!bucketPriority) {
        LOG(EXTENSION_LOG_WARNING, "Trying to schedule task for unregistered "
            "bucket %s", t.getName().c_str());
        return q;
    }

    if (curNumThreads < maxGlobalThreads) {
        if (isHiPrioQset) {
            q = hpTaskQ[qidx];
        } else if (isLowPrioQset) {
            q = lpTaskQ[qidx];
        }
    } else { // Max capacity Mode scheduling ...
        switch (bucketPriority) {
        case LOW_BUCKET_PRIORITY:
            if (lpTaskQ.size() != numTaskSets) {
                throw std::logic_error("ExecutorPool::_getTaskQueue: At "
                        "maximum capacity but low-priority taskQ size "
                        "(which is " + std::to_string(lpTaskQ.size()) +
                        ") is not " + std::to_string(numTaskSets));
            }
            q = lpTaskQ[qidx];
            break;

        case HIGH_BUCKET_PRIORITY:
            if (hpTaskQ.size() != numTaskSets) {
                throw std::logic_error("ExecutorPool::_getTaskQueue: At "
                        "maximum capacity but high-priority taskQ size "
                        "(which is " + std::to_string(lpTaskQ.size()) +
                        ") is not " + std::to_string(numTaskSets));
            }
            q = hpTaskQ[qidx];
            break;

        default:
            throw std::logic_error("ExecutorPool::_getTaskQueue: Invalid "
                    "bucketPriority " + std::to_string(bucketPriority));
        }
    }
    return q;
}

size_t ExecutorPool::_schedule(ExTask task, task_type_t qidx) {
    LockHolder lh(tMutex);
    TaskQueue *q = _getTaskQueue(task->getTaskable(), qidx);
    TaskQpair tqp(task, q);
    taskLocator[task->getId()] = tqp;

    q->schedule(task);

    return task->getId();
}

size_t ExecutorPool::schedule(ExTask task, task_type_t qidx) {
    EventuallyPersistentEngine *epe = ObjectRegistry::onSwitchThread(NULL, true);
    size_t rv = _schedule(task, qidx);
    ObjectRegistry::onSwitchThread(epe);
    return rv;
}

void ExecutorPool::_registerTaskable(Taskable& taskable) {
    TaskQ *taskQ;
    bool *whichQset;
    const char *queueName;
    WorkLoadPolicy &workload = taskable.getWorkLoadPolicy();
    bucket_priority_t priority = workload.getBucketPriority();

    if (priority < HIGH_BUCKET_PRIORITY) {
        taskable.setWorkloadPriority(LOW_BUCKET_PRIORITY);
        taskQ = &lpTaskQ;
        whichQset = &isLowPrioQset;
        queueName = "LowPrioQ_";
        LOG(EXTENSION_LOG_NOTICE, "Taskable %s registered with low priority",
            taskable.getName().c_str());
    } else {
        taskable.setWorkloadPriority(HIGH_BUCKET_PRIORITY);
        taskQ = &hpTaskQ;
        whichQset = &isHiPrioQset;
        queueName = "HiPrioQ_";
        LOG(EXTENSION_LOG_NOTICE, "Taskable %s registered with high priority",
            taskable.getName().c_str());
    }

    LockHolder lh(tMutex);

    if (!(*whichQset)) {
        taskQ->reserve(numTaskSets);
        for (size_t i = 0; i < numTaskSets; i++) {
            taskQ->push_back(new TaskQueue(this, (task_type_t)i, queueName));
        }
        *whichQset = true;
    }

    taskOwners.insert(&taskable);
    numBuckets++;

    _startWorkers();
}

void ExecutorPool::registerTaskable(Taskable& taskable) {
    EventuallyPersistentEngine *epe = ObjectRegistry::onSwitchThread(NULL, true);
    _registerTaskable(taskable);
    ObjectRegistry::onSwitchThread(epe);
}

bool ExecutorPool::_startWorkers(void) {
    if (threadQ.size()) {
        return false;
    }

    size_t numReaders = getNumReaders();
    size_t numWriters = getNumWriters();
    size_t numAuxIO   = getNumAuxIO();
    size_t numNonIO   = getNumNonIO();

    std::stringstream ss;
    ss << "Spawning " << numReaders << " readers, " << numWriters <<
    " writers, " << numAuxIO << " auxIO, " << numNonIO << " nonIO threads";
    LOG(EXTENSION_LOG_NOTICE, "%s", ss.str().c_str());

    for (size_t tidx = 0; tidx < numReaders; ++tidx) {
        std::stringstream ss;
        ss << "reader_worker_" << tidx;

        threadQ.push_back(new ExecutorThread(this, READER_TASK_IDX, ss.str()));
        threadQ.back()->start();
    }
    for (size_t tidx = 0; tidx < numWriters; ++tidx) {
        std::stringstream ss;
        ss << "writer_worker_" << numReaders + tidx;

        threadQ.push_back(new ExecutorThread(this, WRITER_TASK_IDX, ss.str()));
        threadQ.back()->start();
    }
    for (size_t tidx = 0; tidx < numAuxIO; ++tidx) {
        std::stringstream ss;
        ss << "auxio_worker_" << numReaders + numWriters + tidx;

        threadQ.push_back(new ExecutorThread(this, AUXIO_TASK_IDX, ss.str()));
        threadQ.back()->start();
    }
    for (size_t tidx = 0; tidx < numNonIO; ++tidx) {
        std::stringstream ss;
        ss << "nonio_worker_" << numReaders + numWriters + numAuxIO + tidx;

        threadQ.push_back(new ExecutorThread(this, NONIO_TASK_IDX, ss.str()));
        threadQ.back()->start();
    }

    if (!maxWorkers[WRITER_TASK_IDX]) {
        // MB-12279: Limit writers to 4 for faster bgfetches in DGM by default
        numWriters = 4;
    }
    maxWorkers[WRITER_TASK_IDX] = numWriters;
    maxWorkers[READER_TASK_IDX] = numReaders;
    maxWorkers[AUXIO_TASK_IDX]  = numAuxIO;
    maxWorkers[NONIO_TASK_IDX]  = numNonIO;

    return true;
}

bool ExecutorPool::_stopTaskGroup(task_gid_t taskGID,
                                  task_type_t taskType,
                                  bool force) {
    bool unfinishedTask;
    bool retVal = false;
    std::map<size_t, TaskQpair>::iterator itr;

    std::unique_lock<std::mutex> lh(tMutex);
    do {
        ExTask task;
        unfinishedTask = false;
        for (itr = taskLocator.begin(); itr != taskLocator.end(); itr++) {
            task = itr->second.first;
            TaskQueue *q = itr->second.second;
            if (task->getTaskable().getGID() == taskGID &&
                (taskType == NO_TASK_TYPE || q->queueType == taskType)) {
                LOG(EXTENSION_LOG_WARNING, "Stopping Task id %" PRIu64 " %s %s ",
                    uint64_t(task->getId()),
                    task->getTaskable().getName().c_str(),
                    task->getDescription().c_str());
                // If force flag is set during shutdown, cancel all tasks
                // without considering the blockShutdown status of the task.
                if (force || !task->blockShutdown) {
                    task->cancel(); // Must be idempotent
                }
                q->wake(task);
                unfinishedTask = true;
                retVal = true;
            }
        }
        if (unfinishedTask) {
            tMutex.wait_for(lh, MIN_SLEEP_TIME); // Wait till task gets cancelled
        }
    } while (unfinishedTask);

    return retVal;
}

bool ExecutorPool::stopTaskGroup(task_gid_t taskGID,
                                 task_type_t taskType,
                                 bool force) {
    EventuallyPersistentEngine *epe = ObjectRegistry::onSwitchThread(NULL, true);
    bool rv = _stopTaskGroup(taskGID, taskType, force);
    ObjectRegistry::onSwitchThread(epe);
    return rv;
}

void ExecutorPool::_unregisterTaskable(Taskable& taskable, bool force) {

    LOG(EXTENSION_LOG_NOTICE, "Unregistering %s taskable %s",
            (numBuckets == 1)? "last" : "", taskable.getName().c_str());

    _stopTaskGroup(taskable.getGID(), NO_TASK_TYPE, force);

    LockHolder lh(tMutex);
    taskOwners.erase(&taskable);
    if (!(--numBuckets)) {
        if (taskLocator.size()) {
            throw std::logic_error("ExecutorPool::_unregisterTaskable: "
                    "Attempting to unregister taskable '" +
                    taskable.getName() + "' but taskLocator is not empty");
        }
        for (unsigned int idx = 0; idx < numTaskSets; idx++) {
            TaskQueue *sleepQ = getSleepQ(idx);
            size_t wakeAll = threadQ.size();
            numReadyTasks[idx]++; // this prevents woken workers from sleeping
            totReadyTasks++;
            sleepQ->doWake(wakeAll);
        }
        for (size_t tidx = 0; tidx < threadQ.size(); ++tidx) {
            threadQ[tidx]->stop(false); // only set state to DEAD
        }
        for (unsigned int idx = 0; idx < numTaskSets; idx++) {
            numReadyTasks[idx]--; // once woken reset the ready tasks
            totReadyTasks--;
        }

        for (size_t tidx = 0; tidx < threadQ.size(); ++tidx) {
            threadQ[tidx]->stop(/*wait for threads */);
            delete threadQ[tidx];
        }

        for (size_t i = 0; i < numTaskSets; i++) {
            curWorkers[i] = 0;
        }

        threadQ.clear();
        if (isHiPrioQset) {
            for (size_t i = 0; i < numTaskSets; i++) {
                delete hpTaskQ[i];
            }
            hpTaskQ.clear();
            isHiPrioQset = false;
        }
        if (isLowPrioQset) {
            for (size_t i = 0; i < numTaskSets; i++) {
                delete lpTaskQ[i];
            }
            lpTaskQ.clear();
            isLowPrioQset = false;
        }
    }
}

<<<<<<< HEAD
void ExecutorPool::unregisterTaskable(Taskable& taskable, bool force) {
    EventuallyPersistentEngine *epe = ObjectRegistry::onSwitchThread(NULL, true);
    _unregisterTaskable(taskable, force);
    ObjectRegistry::onSwitchThread(epe);
=======
void ExecutorPool::unregisterBucket(EventuallyPersistentEngine *engine,
                                    bool force) {
    // Note: unregistering a bucket is special - any memory allocations /
    // deallocations made while unregistering *should* be accounted to the
    // bucket in question - hence no `onSwitchThread(NULL)` call.
    _unregisterBucket(engine, force);
>>>>>>> 36d77288
}

void ExecutorPool::doTaskQStat(EventuallyPersistentEngine *engine,
                               const void *cookie, ADD_STAT add_stat) {
    if (engine->getEpStats().isShutdown) {
        return;
    }

    EventuallyPersistentEngine *epe = ObjectRegistry::onSwitchThread(NULL, true);
    try {
        char statname[80] = {0};
        if (isHiPrioQset) {
            for (size_t i = 0; i < numTaskSets; i++) {
                checked_snprintf(statname, sizeof(statname),
                                 "ep_workload:%s:InQsize",
                                 hpTaskQ[i]->getName().c_str());
                add_casted_stat(statname, hpTaskQ[i]->getFutureQueueSize(),
                                add_stat,
                                cookie);
                checked_snprintf(statname, sizeof(statname),
                                 "ep_workload:%s:OutQsize",
                                 hpTaskQ[i]->getName().c_str());
                add_casted_stat(statname, hpTaskQ[i]->getReadyQueueSize(),
                                add_stat,
                                cookie);
                size_t pendingQsize = hpTaskQ[i]->getPendingQueueSize();
                if (pendingQsize > 0) {
                    checked_snprintf(statname, sizeof(statname),
                                     "ep_workload:%s:PendingQ",
                                     hpTaskQ[i]->getName().c_str());
                    add_casted_stat(statname, pendingQsize, add_stat, cookie);
                }
            }
        }
        if (isLowPrioQset) {
            for (size_t i = 0; i < numTaskSets; i++) {
                checked_snprintf(statname, sizeof(statname),
                                 "ep_workload:%s:InQsize",
                                 lpTaskQ[i]->getName().c_str());
                add_casted_stat(statname, lpTaskQ[i]->getFutureQueueSize(),
                                add_stat,
                                cookie);
                checked_snprintf(statname, sizeof(statname),
                                 "ep_workload:%s:OutQsize",
                                 lpTaskQ[i]->getName().c_str());
                add_casted_stat(statname, lpTaskQ[i]->getReadyQueueSize(),
                                add_stat,
                                cookie);
                size_t pendingQsize = lpTaskQ[i]->getPendingQueueSize();
                if (pendingQsize > 0) {
                    checked_snprintf(statname, sizeof(statname),
                                     "ep_workload:%s:PendingQ",
                                     lpTaskQ[i]->getName().c_str());
                    add_casted_stat(statname, pendingQsize, add_stat, cookie);
                }
            }
        }
    } catch (std::exception& error) {
        LOG(EXTENSION_LOG_WARNING,
            "ExecutorPool::doTaskQStat: Failed to build stats: %s",
            error.what());
    }
    ObjectRegistry::onSwitchThread(epe);
}

static void showJobLog(const char *logname, const char *prefix,
                       const std::vector<TaskLogEntry> &log,
                       const void *cookie, ADD_STAT add_stat) {
    char statname[80] = {0};
    for (size_t i = 0;i < log.size(); ++i) {
        try {
            checked_snprintf(statname, sizeof(statname), "%s:%s:%d:task",
                             prefix,
                             logname, static_cast<int>(i));
            add_casted_stat(statname, log[i].getName().c_str(), add_stat,
                            cookie);
            checked_snprintf(statname, sizeof(statname), "%s:%s:%d:type",
                             prefix,
                             logname, static_cast<int>(i));
            add_casted_stat(statname,
                            TaskQueue::taskType2Str(
                                log[i].getTaskType()).c_str(),
                            add_stat, cookie);
            checked_snprintf(statname, sizeof(statname), "%s:%s:%d:starttime",
                             prefix, logname, static_cast<int>(i));
            add_casted_stat(statname, log[i].getTimestamp(), add_stat,
                            cookie);
            checked_snprintf(statname, sizeof(statname), "%s:%s:%d:runtime",
                             prefix, logname, static_cast<int>(i));
            add_casted_stat(statname, log[i].getDuration(), add_stat,
                            cookie);
        } catch (std::exception& error) {
            LOG(EXTENSION_LOG_WARNING,
                "showJobLog: Failed to build stats: %s", error.what());
        }
    }
}

static void addWorkerStats(const char *prefix, ExecutorThread *t,
                           const void *cookie, ADD_STAT add_stat) {
    char statname[80] = {0};

    try {
        std::string bucketName = t->getTaskableName();
        if (!bucketName.empty()) {
            checked_snprintf(statname, sizeof(statname), "%s:bucket", prefix);
            add_casted_stat(statname, bucketName.c_str(), add_stat, cookie);
        }

        checked_snprintf(statname, sizeof(statname), "%s:state", prefix);
        add_casted_stat(statname, t->getStateName().c_str(), add_stat, cookie);
        checked_snprintf(statname, sizeof(statname), "%s:task", prefix);
        add_casted_stat(statname, t->getTaskName().c_str(), add_stat, cookie);

        if (strcmp(t->getStateName().c_str(), "running") == 0) {
            checked_snprintf(statname, sizeof(statname), "%s:runtime", prefix);
            add_casted_stat(statname,
                            (gethrtime() - t->getTaskStart()) / 1000, add_stat,
                            cookie);
        }
        checked_snprintf(statname, sizeof(statname), "%s:waketime", prefix);
        add_casted_stat(statname, t->getWaketime(), add_stat, cookie);
        checked_snprintf(statname, sizeof(statname), "%s:cur_time", prefix);
        add_casted_stat(statname, t->getCurTime(), add_stat, cookie);
    } catch (std::exception& error) {
        LOG(EXTENSION_LOG_WARNING,
            "addWorkerStats: Failed to build stats: %s", error.what());
    }
}

void ExecutorPool::doWorkerStat(EventuallyPersistentEngine *engine,
                               const void *cookie, ADD_STAT add_stat) {
    if (engine->getEpStats().isShutdown) {
        return;
    }

    EventuallyPersistentEngine *epe = ObjectRegistry::onSwitchThread(NULL, true);
    //TODO: implement tracking per engine stats ..
    for (size_t tidx = 0; tidx < threadQ.size(); ++tidx) {
        addWorkerStats(threadQ[tidx]->getName().c_str(), threadQ[tidx],
                     cookie, add_stat);
        showJobLog("log", threadQ[tidx]->getName().c_str(),
                   threadQ[tidx]->getLog(), cookie, add_stat);
        showJobLog("slow", threadQ[tidx]->getName().c_str(),
                   threadQ[tidx]->getSlowLog(), cookie, add_stat);
    }
    ObjectRegistry::onSwitchThread(epe);
}

void ExecutorPool::_stopAndJoinThreads() {

    // Ask all threads to stop (but don't wait)
    for (auto thread : threadQ) {
        thread->stop(false);
    }

    // Go over all tasks and wake them up.
    for (auto tq : lpTaskQ) {
        size_t wakeAll = threadQ.size();
        tq->doWake(wakeAll);
    }
    for (auto tq : hpTaskQ) {
        size_t wakeAll = threadQ.size();
        tq->doWake(wakeAll);
    }

    // Now reap/join those threads.
    for (auto thread : threadQ) {
        thread->stop(true);
    }
}<|MERGE_RESOLUTION|>--- conflicted
+++ resolved
@@ -34,6 +34,8 @@
 static const size_t EP_MIN_NUM_THREADS    = 10;
 static const size_t EP_MIN_READER_THREADS = 4;
 static const size_t EP_MIN_WRITER_THREADS = 4;
+static const size_t EP_MIN_NONIO_THREADS = 2;
+
 
 static const size_t EP_MAX_READER_THREADS = 12;
 static const size_t EP_MAX_WRITER_THREADS = 8;
@@ -54,15 +56,13 @@
 }
 
 size_t ExecutorPool::getNumNonIO(void) {
-    // 1. compute: ceil of 10% of total threads
-    size_t count = maxGlobalThreads / 10;
-    if (!count || maxGlobalThreads % 10) {
-        count++;
-    }
+    // 1. compute: 30% of total threads
+    size_t count = maxGlobalThreads * 0.3;
+
     // 2. adjust computed value to be within range
-    if (count > EP_MAX_NONIO_THREADS) {
-        count = EP_MAX_NONIO_THREADS;
-    }
+    count = std::min(EP_MAX_NONIO_THREADS,
+                     std::max(EP_MIN_NONIO_THREADS, count));
+
     // 3. pick user's value if specified
     if (maxWorkers[NONIO_TASK_IDX]) {
         count = maxWorkers[NONIO_TASK_IDX];
@@ -158,13 +158,6 @@
     if (tmp != nullptr) {
         delete tmp;
         instance = nullptr;
-    }
-}
-
-void ExecutorPool::shutdown(void) {
-    if (instance) {
-        delete instance;
-        instance = NULL;
     }
 }
 
@@ -198,10 +191,7 @@
     delete [] curWorkers;
     delete[] maxWorkers;
     delete[] numReadyTasks;
-<<<<<<< HEAD
-
-=======
->>>>>>> 36d77288
+
     if (isHiPrioQset) {
         for (size_t i = 0; i < numTaskSets; i++) {
             delete hpTaskQ[i];
@@ -664,19 +654,11 @@
     }
 }
 
-<<<<<<< HEAD
 void ExecutorPool::unregisterTaskable(Taskable& taskable, bool force) {
-    EventuallyPersistentEngine *epe = ObjectRegistry::onSwitchThread(NULL, true);
-    _unregisterTaskable(taskable, force);
-    ObjectRegistry::onSwitchThread(epe);
-=======
-void ExecutorPool::unregisterBucket(EventuallyPersistentEngine *engine,
-                                    bool force) {
     // Note: unregistering a bucket is special - any memory allocations /
     // deallocations made while unregistering *should* be accounted to the
     // bucket in question - hence no `onSwitchThread(NULL)` call.
-    _unregisterBucket(engine, force);
->>>>>>> 36d77288
+    _unregisterTaskable(taskable, force);
 }
 
 void ExecutorPool::doTaskQStat(EventuallyPersistentEngine *engine,

--- conflicted
+++ resolved
@@ -157,48 +157,6 @@
 }
 
 bool Flusher::step(GlobalTask *task) {
-<<<<<<< HEAD
-    try {
-        switch (_state.load()) {
-        case initializing:
-            initialize(task->getId());
-            return true;
-        case paused:
-        case pausing:
-            if (_state == pausing) {
-                transition_state(paused);
-            }
-            // Indefinitely put task to sleep..
-            task->snooze(INT_MAX);
-            return true;
-        case running:
-            {
-                flushVB();
-                if (_state == running) {
-                    double tosleep = getMinSleepTime();
-//			LOG(EXTENSION_LOG_WARNING, "%s: shard[%d] tosleep[%f]", __func__, (int)shard->getId(), tosleep);
-                    if (tosleep > 0) {
-                        task->snooze(tosleep);
-                    }
-                }
-                return true;
-            }
-        case stopping:
-            {
-                std::stringstream ss;
-                ss << "Shutting down flusher (Write of all dirty items)"
-                   << std::endl;
-                LOG(EXTENSION_LOG_DEBUG, "%s", ss.str().c_str());
-            }
-            completeFlush();
-            LOG(EXTENSION_LOG_DEBUG, "Flusher stopped");
-            transition_state(stopped);
-        case stopped:
-            {
-                LockHolder lh(taskMutex);
-                taskId = 0;
-                return false;
-=======
     flusher_state current_state = _state.load();
 
     switch (current_state) {
@@ -224,12 +182,12 @@
     case running:
         flushVB();
         if (_state == running) {
-            double tosleep = computeMinSleepTime();
+            double tosleep = getMinSleepTime();
+//            LOG(EXTENSION_LOG_WARNING, "%s: shard[%d] tosleep[%f]", __func__, (int)shard->getId(), tosleep);
             if (tosleep > 0) {
                 store->commit(shard->getId());
                 resetCommitInterval();
                 task->snooze(tosleep);
->>>>>>> e9a655b4
             }
         }
         return true;

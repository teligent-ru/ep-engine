--- conflicted
+++ resolved
@@ -178,11 +178,9 @@
     compaction_write_queue_cap   - Disk write queue threshold after which compaction
                                    tasks will be made to snooze, if there are already
                                    pending compaction tasks.
-<<<<<<< HEAD
     exp_pager_stime              - Expiry Pager Sleeptime.
     expiry_host                  - Expiration UDP messages are sent to
     expiry_port                  - expiry_host:expiry_port, if both are defined.
-=======
     defragmenter_enabled         - Enable or disable the defragmenter
                                    (true/false).
     defragmenter_interval        - How often defragmenter task should be run
@@ -195,7 +193,6 @@
                                    resumed at the next defragmenter_interval).
     exp_pager_stime              - Expiry Pager Sleeptime (if value is 0, expiry_pager
                                    will be disabled)
->>>>>>> 2cd47791
     flushall_enabled             - Enable flush operation.
     pager_active_vb_pcnt         - Percentage of active vbuckets items among
                                    all ejected items by item pager.

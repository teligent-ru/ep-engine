#!/usr/bin/env python

import time
import sys

import clitool
import exceptions
import mc_bin_client
import memcacheConstants
import sys

def cmd(f):
    """Decorate a function with code to authenticate based on 1-2
    arguments past the normal number of arguments."""

    def g(*args, **kwargs):
        mc = args[0]
        n = f.func_code.co_argcount

        bucket = kwargs.get('bucketName', None)
        password = kwargs.get('password', None) or ""

        if bucket:
            try:
                mc.sasl_auth_plain(bucket, password)
            except mc_bin_client.MemcachedError:
                print "Authentication error for %s" % bucket
                sys.exit(1)

        if kwargs.get('allBuckets', None):
            buckets = mc.stats('bucket')
            for bucket in buckets.iterkeys():
                print '*' * 78
                print bucket
                print
                mc.bucket_select(bucket)
                f(*args[:n])
        else:
            f(*args[:n])

    return g

@cmd
def set_param(mc, type, key, val):
    engine_param = None
    if type == 'checkpoint_param':
        engine_param = memcacheConstants.ENGINE_PARAM_CHECKPOINT
    elif type == 'flush_param':
        engine_param = memcacheConstants.ENGINE_PARAM_FLUSH
    elif type == 'tap_param':
        engine_param = memcacheConstants.ENGINE_PARAM_TAP
    elif type == 'dcp_param':
        engine_param = memcacheConstants.ENGINE_PARAM_DCP
    else:
        print 'Error: Bad parameter %s' % type

    if key == 'replication_throttle_queue_cap' and val == 'infinite':
        val = '-1'

    if key == 'exp_pager_initial_run_time' and val == 'disable':
        val = '-1'

    if key == "mem_high_wat" or key == "mem_low_wat":
        if val.endswith("%"):
            _x_ = (val[:len(val)-1])
            if not _x_.isdigit():
                print 'Error: Invalid parameter %s' % val
                return
            if float(_x_) > 100:
                print 'Error: Bad parameter %s' % val
                return
            _quota_ = int(mc.stats()['ep_max_size'])
            val = str(int(float(_x_)*(_quota_)/100))

    try:
        mc.set_param(key, val, engine_param)
        print 'set %s to %s' %(key, val)
    except mc_bin_client.MemcachedError, error:
        print 'Error: %s' % error.msg
    except mc_bin_client.TimeoutError, error:
        print error
    except Exception, e:
        print 'Generic error (%s)' % e

@cmd
def stop(mc):
    try:
        mc.stop_persistence()
        stopped = False
        while not stopped:
            time.sleep(0.5)
            try:
                stats = mc.stats()
                success = True
            except:
                if success:
                    mc = mc_bin_client.MemcachedClient(mc.host, mc.port)
                    raise
                else:
                    raise
            success = False
            if stats['ep_flusher_state'] == 'paused':
                stopped = True
        print 'Persistence stopped'
    except mc_bin_client.MemcachedError, error:
        print 'Error: %s' % error.msg
    except mc_bin_client.TimeoutError, error:
        print error
    except Exception, e:
        print 'Generic error (%s)' % e

@cmd
def start(mc):
    try:
        mc.start_persistence()
        print 'Persistence started'
    except mc_bin_client.MemcachedError, error:
        print 'Error: %s' % error.msg
    except mc_bin_client.TimeoutError, error:
        print error
    except Exception, e:
        print 'Generic error (%s)' % e

@cmd
def drain(mc):
    try:
        while True:
            s = mc.stats()
            if s['ep_queue_size'] == "0":
                print("done")
                return
            time.sleep(2)
            sys.stdout.write('.')
            sys.stdout.flush()
        print 'Write queues drained'
    except mc_bin_client.MemcachedError, error:
        print 'Error: %s' % error.msg
    except mc_bin_client.TimeoutError, error:
        print error
    except Exception, e:
        print 'Generic error (%s)' % e

if __name__ == '__main__':

    c = clitool.CliTool("""
Persistence:
  stop           - stop persistence
  start          - start persistence
  drain          - wait until queues are drained


Available params for "set":

  Available params for set checkpoint_param:
    chk_max_items                - Max number of items allowed in a checkpoint.
    chk_period                   - Time bound (in sec.) on a checkpoint.
    item_num_based_new_chk       - true if a new checkpoint can be created based
                                   on.
                                   the number of items in the open checkpoint.
    keep_closed_chks             - true if we want to keep closed checkpoints in
                                   memory.
                                   as long as the current memory usage is below
                                   high water mark.
    max_checkpoints              - Max number of checkpoints allowed per vbucket.
    enable_chk_merge             = True if merging closed checkpoints is enabled.


  Available params for set flush_param:
    access_scanner_enabled       - Enable or disable access scanner task (true/false)
    alog_sleep_time              - Access scanner interval (minute)
    alog_task_time               - Hour in UTC time when access scanner task is
                                   next scheduled to run (0-23).
    backfill_mem_threshold       - Memory threshold (%) on the current bucket quota
                                   before backfill task is made to back off.
    bg_fetch_delay               - Delay before executing a bg fetch (test
                                   feature).
    bfilter_enabled              - Enable or disable bloom filters (true/false)
    bfilter_residency_threshold  - Resident ratio threshold below which all items
                                   will be considered in the bloom filters in full
                                   eviction policy (0.0 - 1.0)
    compaction_exp_mem_threshold - Memory threshold (%) on the current bucket quota
                                   after which compaction will not queue expired
                                   items for deletion.
    compaction_write_queue_cap   - Disk write queue threshold after which compaction
                                   tasks will be made to snooze, if there are already
                                   pending compaction tasks.
<<<<<<< HEAD
    exp_pager_stime              - Expiry Pager Sleeptime.
    expiry_host                  - Expiration UDP messages are sent to
    expiry_port                  - expiry_host:expiry_port, if both are defined.
=======
    dcp_min_compression_ratio    - Minimum compression ratio of compressed doc against
                                   the original doc. If compressed doc is greater than
                                   this percentage of the original doc, then the doc
                                   will be shipped as is by the DCP producer if value
                                   compression is enabled by the DCP consumer. Applies
                                   to all producers (Ideal range: 0.0 - 1.0)
>>>>>>> e9a655b4
    defragmenter_enabled         - Enable or disable the defragmenter
                                   (true/false).
    defragmenter_interval        - How often defragmenter task should be run
                                   (in seconds).
    defragmenter_age_threshold   - How old (measured in number of defragmenter
                                   passes) must a document be to be considered
                                   for defragmentation.
    defragmenter_chunk_duration  - Maximum time (in ms) defragmentation task
                                   will run for before being paused (and
                                   resumed at the next defragmenter_interval).
    exp_pager_enabled            - Enable expiry pager.
    exp_pager_stime              - Expiry Pager Sleeptime.
    exp_pager_initial_run_time   - Expiry Pager first task time (UTC)
                                   (Range: 0 - 23, Specify 'disable' to not delay the
                                   the expiry pager, in which case first run will be
                                   after exp_pager_stime seconds.)
    flushall_enabled             - Enable flush operation.
    flusher_min_sleep_time       - Changes from dirty queue are flushed no faster than this
    pager_active_vb_pcnt         - Percentage of active vbuckets items among
                                   all ejected items by item pager.
    max_size                     - Max memory used by the server.
    mem_high_wat                 - High water mark (suffix with '%' to make it a
                                   percentage of the RAM quota)
    mem_low_wat                  - Low water mark. (suffix with '%' to make it a
                                   percentage of the RAM quota)
    mutation_mem_threshold       - Memory threshold (%) on the current bucket quota
                                   for accepting a new mutation.
    timing_log                   - path to log detailed timing stats.
    warmup_min_memory_threshold  - Memory threshold (%) during warmup to enable
                                   traffic
    warmup_min_items_threshold   - Item number threshold (%) during warmup to enable
                                   traffic
    max_num_readers              - Override default number of global threads that
                                   prioritize read operations.
    max_num_writers              - Override default number of global threads that
                                   prioritize write operations.
    max_num_auxio                - Override default number of global threads that
                                   prioritize auxio operations.
    max_num_nonio                - Override default number of global threads that
                                   prioritize nonio operations.

  Available params for "set tap_param":
    tap_keepalive                    - Seconds to hold a named tap connection.
    replication_throttle_queue_cap   - Max disk write queue size to throttle
                                       replication streams ('infinite' means no
                                       cap).
    replication_throttle_cap_pcnt    - Percentage of total items in write queue
                                       at which we throttle replication input
    replication_throttle_threshold   - Percentage of memory in use to throttle
                                       replication streams.

  Available params for "set dcp_param":
    dcp_consumer_process_buffered_messages_yield_limit - The threshold at which
                                                         the Consumer will yield
                                                         when processing items.

    dcp_consumer_process_buffered_messages_batch_size - The number of items the
                                                        DCP processor will consume
                                                        in a single batch.

    """)

    c.addCommand('drain', drain, "drain")
    c.addCommand('set', set_param, 'set type param value')
    c.addCommand('start', start, 'start')
    c.addCommand('stop', stop, 'stop')
    c.addFlag('-a', 'allBuckets', 'iterate over all buckets (requires admin u/p)')
    c.addOption('-b', 'bucketName', 'the bucket to get stats from (Default: default)')
    c.addOption('-p', 'password', 'the password for the bucket if one exists')
    c.execute()<|MERGE_RESOLUTION|>--- conflicted
+++ resolved
@@ -184,18 +184,15 @@
     compaction_write_queue_cap   - Disk write queue threshold after which compaction
                                    tasks will be made to snooze, if there are already
                                    pending compaction tasks.
-<<<<<<< HEAD
     exp_pager_stime              - Expiry Pager Sleeptime.
     expiry_host                  - Expiration UDP messages are sent to
     expiry_port                  - expiry_host:expiry_port, if both are defined.
-=======
     dcp_min_compression_ratio    - Minimum compression ratio of compressed doc against
                                    the original doc. If compressed doc is greater than
                                    this percentage of the original doc, then the doc
                                    will be shipped as is by the DCP producer if value
                                    compression is enabled by the DCP consumer. Applies
                                    to all producers (Ideal range: 0.0 - 1.0)
->>>>>>> e9a655b4
     defragmenter_enabled         - Enable or disable the defragmenter
                                    (true/false).
     defragmenter_interval        - How often defragmenter task should be run

--- conflicted
+++ resolved
@@ -6318,9 +6318,6 @@
     return SUCCESS;
 }
 
-<<<<<<< HEAD
-static McCouchMockServer *mccouchMock;
-=======
 static enum test_result test_CBD_152(ENGINE_HANDLE *h, ENGINE_HANDLE_V1 *h1) {
     item *i = NULL;
 
@@ -6349,7 +6346,8 @@
 
     return SUCCESS;
 }
->>>>>>> 4fca302c
+
+static McCouchMockServer *mccouchMock;
 
 static enum test_result prepare(engine_test_t *test) {
 #ifdef __sun
@@ -6643,8 +6641,12 @@
         TestCase("flush_disabled", test_flush_disabled, test_setup,
                  teardown,
                  "flushall_enabled=false;db_strategy=multiMTVBDB;max_vbuckets=16;"
-<<<<<<< HEAD
                  "ht_size=7;ht_locks=3", prepare, cleanup, BACKEND_ALL),
+        TestCase("flushall params", test_CBD_152, test_setup,
+                 teardown,
+                 "flushall_enabled=true;db_strategy=multiMTVBDB;max_vbuckets=16;"
+                 "ht_size=7;ht_locks=3",
+                 prepare, cleanup, BACKEND_ALL),
         TestCase("expiry", test_expiry, test_setup, teardown,
                  NULL, prepare, cleanup, BACKEND_ALL),
         TestCase("expiry_loader", test_expiry_loader, test_setup,
@@ -6668,16 +6670,6 @@
         TestCase("replica read: invalid state - dead",
                  test_get_replica_dead_state,
                  test_setup, teardown, NULL, prepare, cleanup,
-=======
-                 "ht_size=7;ht_locks=3",
-                 prepare, cleanup, BACKEND_ALL),
-        TestCase("flushall params", test_CBD_152, NULL,
-                 teardown,
-                 "flushall_enabled=true;db_strategy=multiMTVBDB;max_vbuckets=16;"
-                 "ht_size=7;ht_locks=3",
-                 prepare, cleanup, BACKEND_ALL),
-        TestCase("expiry", test_expiry, NULL, teardown, NULL, prepare, cleanup,
->>>>>>> 4fca302c
                  BACKEND_ALL),
         TestCase("replica read: invalid key", test_get_replica_invalid_key,
                  test_setup, teardown, NULL, prepare, cleanup,

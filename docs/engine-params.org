#+TITLE:     EP Parameters
#+AUTHOR:    Dustin Sallings
#+EMAIL:     dustin@spy.net
#+DATE:      2010-05-05 Wed
#+DESCRIPTION:
#+LANGUAGE:  en
#+OPTIONS:   H:3 num:t toc:t \n:nil @:t ::t |:t ^:nil -:t f:t *:t <:t
#+OPTIONS:   TeX:t LaTeX:nil skip:nil d:nil todo:t pri:nil tags:not-in-toc
#+INFOJS_OPT: view:nil toc:nil ltoc:t mouse:underline buttons:0 path:http://orgmode.org/org-info.js
#+EXPORT_SELECT_TAGS: export
#+EXPORT_EXCLUDE_TAGS: noexport

* Configuring the Engine

Engine parameters may be specified using the =-e= option to
memcached.  These parameters control various aspects of the behavior
of the engine.

For example, if you would like to store your database in =/data/base=
and prevent it from having objects larger than 1MB, you would run
memcached like this:

: memcached -E ep.so -e 'dbfile=/data/base;max_item_size=1048576'

* Parameters for the EP Engine

<<<<<<< HEAD
| key                         | type   | descr                                      |
|-----------------------------+--------+--------------------------------------------|
| config_file                 | string | Path to additional parameters.             |
| dbname                      | string | Path to on-disk storage.                   |
| ht_locks                    | int    | Number of locks per hash table.            |
| ht_size                     | int    | Number of buckets per hash table.          |
| max_item_size               | int    | Maximum number of bytes allowed for        |
|                             |        | an item.                                   |
| max_size                    | int    | Max cumulative item size in bytes.         |
| max_threads                 | int    | Override default number of global threads. |
| max_num_readers             | int    | Override default number of reader threads. |
| max_num_writers             | int    | Override default number of writer threads. |
| max_num_auxio               | int    | Override default number of aux io threads. |
| max_num_nonio               | int    | Override default number of non io threads. |
| mem_high_wat                | int    | Automatically evict when exceeding         |
|                             |        | this size.                                 |
| mem_low_wat                 | int    | Low water mark to aim for when evicting.   |
| tap_backlog_limit           | int    | Max number of items allowed in a           |
|                             |        | tap backfill                               |
| tap_noop_interval           | int    | Number of seconds between a noop is sent   |
|                             |        | on an idle connection                      |
| tap_keepalive               | int    | Seconds to hold open named tap connections |
| tap_bg_max_pending          | int    | Maximum number of pending bg fetch         |
|                             |        | operations                                 |
|                             |        | a tap queue may issue (before it must wait |
|                             |        | for responses to appear.                   |
| tap_backoff_period          | float  | Number of seconds the tap connection       |
|                             |        | should back off after receiving ETMPFAIL   |
| warmup                      | bool   | Whether to load existing data at startup.  |
| exp_pager_stime             | int    | Sleep time for the pager that purges       |
|                             |        | expired objects from memory and disk       |
| expiry_host                 | string | Expiration UDP messages are sent to        |
| expiry_port                 | int    | expiry_host:expiry_port, if both defined.  |
| failpartialwarmup           | bool   | If false, continue running after failing   |
|                             |        | to load some records.                      |
| max_vbuckets                | int    | Maximum number of vbuckets expected (1024) |
| concurrentDB                | bool   | True (default) if concurrent DB reads are  |
|                             |        | permitted where possible.                  |
| chk_remover_stime           | int    | Interval for the checkpoint remover that   |
|                             |        | purges closed unreferenced checkpoints.    |
| chk_max_items               | int    | Number of max items allowed in a           |
|                             |        | checkpoint                                 |
| chk_period                  | int    | Time bound (in sec.) on a checkpoint       |
| enable_chk_merge            | bool   | True if merging closed checkpoints is      |
|                             |        | supported.                                 |
| max_checkpoints             | int    | Number of max checkpoints allowed per      |
|                             |        | vbucket                                    |
| item_num_based_new_chk      | bool   | Enable a new checkpoint creation if the    |
|                             |        | number of items in a checkpoint is greater |
|                             |        | than the max number allowed                |
|                             |        | along with normal get/set operations.      |
| tap_backfill_resident       | float  | Resident item threshold for only memory    |
|                             |        | backfill to be kicked off                  |
| keep_closed_chks            | bool   | True if we want to keep closed checkpoints |
|                             |        | in memory if the current memory usage is   |
|                             |        | below high water mark                      |
| bf_resident_threshold       | float  | Resident item threshold for only memory    |
|                             |        | backfill to be kicked off                  |
| bfilter_enabled             | bool   | Bloom filter enabled or disabled           |
| bfilter_residency_threshold | float  | Resident ratio threshold for full eviction |
|                             |        | policy after which bloom filter switches   |
|                             |        | mode from accounting just deletes and non  |
|                             |        | resident items to all items                |
| getl_default_timeout        | int    | The default timeout for a getl lock in (s) |
| getl_max_timeout            | int    | The maximum timeout for a getl lock in (s) |
| backfill_mem_threshold      | float  | Memory threshold on the current bucket     |
|                             |        | quota before backfill task is made to back |
|                             |        | off                                        |
| compaction_exp_mem_threshold| float  | Memory threshold on the current bucket     |
|                             |        | quota after which compaction will not queue|
|                             |        | expired items for deletion.                |
| mutation_mem_threshold      | float  | Memory threshold on the current bucket     |
|                             |        | quota for accepting a new mutation         |
| compaction_write_queue_cap  | int    | The maximum size of the disk write queue   |
|                             |        | after which compaction tasks would snooze, |
|                             |        | if there are already pending tasks.        |
| tap_throttle_queue_cap      | int    | The maximum size of the disk write queue   |
|                             |        | to throttle down tap-based replication. -1 |
|                             |        | means don't throttle.                      |
| tap_throttle_threshold      | float  | Percentage of memory in use before we      |
|                             |        | throttle tap streams                       |
| tap_throttle_cap_pcnt       | int    | Percentage of total items in write queue   |
|                             |        | to throttle tap input. 0 means use fixed   |
|                             |        | throttle queue cap.                        |
| flushall_enabled            | bool   | True if we enable flush_all command; The   |
|                             |        | default value is False.                    |
| flusher_min_sleep_time      | float  | Changes from dirty queue are flushed no    |
|                             |        | faster than this                           |
| data_traffic_enabled        | bool   | True if we want to enable data traffic     |
|                             |        | immediately after warmup completion        |
| access_scanner_enabled      | bool   | True if access scanner task is enabled     |
| alog_sleep_time             | int    | Interval of access scanner task in (min)   |
| alog_task_time              | int    | Hour (0~23) in GMT time at which access    |
|                             |        | scanner will be scheduled to run.          |
| pager_active_vb_pcnt        | int    | Percentage of active vbucket items among   |
|                             |        | all evicted items by item pager.           |
| warmup_min_memory_threshold | int    | Memory threshold (%) during warmup to      |
|                             |        | enable traffic.                            |
| warmup_min_items_threshold  | int    | Item num threshold (%) during warmup to    |
|                             |        | enable traffic.                            |
| conflict_resolution_type    | string | Specifies the type of xdcr conflict        |
|                             |        | resolution to use                          |
| item_eviction_policy        | string | Item eviction policy used by the item      |
|                             |        | pager (value_only or full_eviction)        |
=======
| key                            | type   | descr                                      |
|--------------------------------+--------+--------------------------------------------|
| config_file                    | string | Path to additional parameters.             |
| dbname                         | string | Path to on-disk storage.                   |
| ht_locks                       | int    | Number of locks per hash table.            |
| ht_size                        | int    | Number of buckets per hash table.          |
| max_item_size                  | int    | Maximum number of bytes allowed for        |
|                                |        | an item.                                   |
| max_size                       | int    | Max cumulative item size in bytes.         |
| max_threads                    | int    | Override default number of global threads. |
| max_num_readers                | int    | Override default number of reader threads. |
| max_num_writers                | int    | Override default number of writer threads. |
| max_num_auxio                  | int    | Override default number of aux io threads. |
| max_num_nonio                  | int    | Override default number of non io threads. |
| mem_high_wat                   | int    | Automatically evict when exceeding         |
|                                |        | this size.                                 |
| mem_low_wat                    | int    | Low water mark to aim for when evicting.   |
| tap_backlog_limit              | int    | Max number of items allowed in a           |
|                                |        | tap backfill                               |
| tap_noop_interval              | int    | Number of seconds between a noop is sent   |
|                                |        | on an idle connection                      |
| tap_keepalive                  | int    | Seconds to hold open named tap connections |
| tap_bg_max_pending             | int    | Maximum number of pending bg fetch         |
|                                |        | operations                                 |
|                                |        | a tap queue may issue (before it must wait |
|                                |        | for responses to appear.                   |
| tap_backoff_period             | float  | Number of seconds the tap connection       |
|                                |        | should back off after receiving ETMPFAIL   |
| warmup                         | bool   | Whether to load existing data at startup.  |
| ep_exp_pager_enabled           | bool   | Whether the expiry pager is enabled.       |
| exp_pager_stime                | int    | Sleep time for the pager that purges       |
|                                |        | expired objects from memory and disk       |
| failpartialwarmup              | bool   | If false, continue running after failing   |
|                                |        | to load some records.                      |
| max_vbuckets                   | int    | Maximum number of vbuckets expected (1024) |
| concurrentDB                   | bool   | True (default) if concurrent DB reads are  |
|                                |        | permitted where possible.                  |
| chk_remover_stime              | int    | Interval for the checkpoint remover that   |
|                                |        | purges closed unreferenced checkpoints.    |
| chk_max_items                  | int    | Number of max items allowed in a           |
|                                |        | checkpoint                                 |
| chk_period                     | int    | Time bound (in sec.) on a checkpoint       |
| enable_chk_merge               | bool   | True if merging closed checkpoints is      |
|                                |        | supported.                                 |
| max_checkpoints                | int    | Number of max checkpoints allowed per      |
|                                |        | vbucket                                    |
| item_num_based_new_chk         | bool   | Enable a new checkpoint creation if the    |
|                                |        | number of items in a checkpoint is greater |
|                                |        | than the max number allowed                |
|                                |        | along with normal get/set operations.      |
| tap_backfill_resident          | float  | Resident item threshold for only memory    |
|                                |        | backfill to be kicked off                  |
| keep_closed_chks               | bool   | True if we want to keep closed checkpoints |
|                                |        | in memory if the current memory usage is   |
|                                |        | below high water mark                      |
| bf_resident_threshold          | float  | Resident item threshold for only memory    |
|                                |        | backfill to be kicked off                  |
| bfilter_enabled                | bool   | Bloom filter enabled or disabled           |
| bfilter_residency_threshold    | float  | Resident ratio threshold for full eviction |
|                                |        | policy after which bloom filter switches   |
|                                |        | mode from accounting just deletes and non  |
|                                |        | resident items to all items                |
| getl_default_timeout           | int    | The default timeout for a getl lock in (s) |
| getl_max_timeout               | int    | The maximum timeout for a getl lock in (s) |
| backfill_mem_threshold         | float  | Memory threshold on the current bucket     |
|                                |        | quota before backfill task is made to back |
|                                |        | off                                        |
| compaction_exp_mem_threshold   | float  | Memory threshold on the current bucket     |
|                                |        | quota after which compaction will not queue|
|                                |        | expired items for deletion.                |
| mutation_mem_threshold         | float  | Memory threshold on the current bucket     |
|                                |        | quota for accepting a new mutation         |
| compaction_write_queue_cap     | int    | The maximum size of the disk write queue   |
|                                |        | after which compaction tasks would snooze, |
|                                |        | if there are already pending tasks.        |
| dcp_min_compression_ratio      | float  | Minimum compression ratio for compressed   |
|                                |        | doc against original doc. If compressed doc|
|                                |        | is greater than this percentage of the     |
|                                |        | original doc, then the doc will be shipped |
|                                |        | as is by the DCP producer if value         |
|                                |        | compression were enabled by the consumer.  |
| replication_throttle_queue_cap | int    | The maximum size of the disk write queue   |
|                                |        | to throttle down tap-based replication. -1 |
|                                |        | means don't throttle.                      |
| replication_throttle_threshold | float  | Percentage of memory in use before we      |
|                                |        | throttle tap streams                       |
| replication_throttle_cap_pcnt  | int    | Percentage of total items in write queue   |
|                                |        | to throttle tap input. 0 means use fixed   |
|                                |        | throttle queue cap.                        |
| flushall_enabled               | bool   | True if we enable flush_all command; The   |
|                                |        | default value is False.                    |
| data_traffic_enabled           | bool   | True if we want to enable data traffic     |
|                                |        | immediately after warmup completion        |
| access_scanner_enabled         | bool   | True if access scanner task is enabled     |
| alog_sleep_time                | int    | Interval of access scanner task in (min)   |
| alog_task_time                 | int    | Hour (0~23) in GMT time at which access    |
|                                |        | scanner will be scheduled to run.          |
| alog_resident_ratio_threshold  | int    | Resident ratio percentage above which we   |
|                                |        | do not generate access log.                |
| pager_active_vb_pcnt           | int    | Percentage of active vbucket items among   |
|                                |        | all evicted items by item pager.           |
| warmup_min_memory_threshold    | int    | Memory threshold (%) during warmup to      |
|                                |        | enable traffic.                            |
| warmup_min_items_threshold     | int    | Item num threshold (%) during warmup to    |
|                                |        | enable traffic.                            |
| conflict_resolution_type       | string | Specifies the type of xdcr conflict        |
|                                |        | resolution to use                          |
| item_eviction_policy           | string | Item eviction policy used by the item      |
|                                |        | pager (value_only or full_eviction)        |
| time_synchronization           | string | Time synchronization setting for the bucket|
|                                |        | (disabled, enabled_without_drift,          |
|                                |        |  enabled_with_drift)                       |
>>>>>>> e9a655b4
<|MERGE_RESOLUTION|>--- conflicted
+++ resolved
@@ -24,112 +24,6 @@
 
 * Parameters for the EP Engine
 
-<<<<<<< HEAD
-| key                         | type   | descr                                      |
-|-----------------------------+--------+--------------------------------------------|
-| config_file                 | string | Path to additional parameters.             |
-| dbname                      | string | Path to on-disk storage.                   |
-| ht_locks                    | int    | Number of locks per hash table.            |
-| ht_size                     | int    | Number of buckets per hash table.          |
-| max_item_size               | int    | Maximum number of bytes allowed for        |
-|                             |        | an item.                                   |
-| max_size                    | int    | Max cumulative item size in bytes.         |
-| max_threads                 | int    | Override default number of global threads. |
-| max_num_readers             | int    | Override default number of reader threads. |
-| max_num_writers             | int    | Override default number of writer threads. |
-| max_num_auxio               | int    | Override default number of aux io threads. |
-| max_num_nonio               | int    | Override default number of non io threads. |
-| mem_high_wat                | int    | Automatically evict when exceeding         |
-|                             |        | this size.                                 |
-| mem_low_wat                 | int    | Low water mark to aim for when evicting.   |
-| tap_backlog_limit           | int    | Max number of items allowed in a           |
-|                             |        | tap backfill                               |
-| tap_noop_interval           | int    | Number of seconds between a noop is sent   |
-|                             |        | on an idle connection                      |
-| tap_keepalive               | int    | Seconds to hold open named tap connections |
-| tap_bg_max_pending          | int    | Maximum number of pending bg fetch         |
-|                             |        | operations                                 |
-|                             |        | a tap queue may issue (before it must wait |
-|                             |        | for responses to appear.                   |
-| tap_backoff_period          | float  | Number of seconds the tap connection       |
-|                             |        | should back off after receiving ETMPFAIL   |
-| warmup                      | bool   | Whether to load existing data at startup.  |
-| exp_pager_stime             | int    | Sleep time for the pager that purges       |
-|                             |        | expired objects from memory and disk       |
-| expiry_host                 | string | Expiration UDP messages are sent to        |
-| expiry_port                 | int    | expiry_host:expiry_port, if both defined.  |
-| failpartialwarmup           | bool   | If false, continue running after failing   |
-|                             |        | to load some records.                      |
-| max_vbuckets                | int    | Maximum number of vbuckets expected (1024) |
-| concurrentDB                | bool   | True (default) if concurrent DB reads are  |
-|                             |        | permitted where possible.                  |
-| chk_remover_stime           | int    | Interval for the checkpoint remover that   |
-|                             |        | purges closed unreferenced checkpoints.    |
-| chk_max_items               | int    | Number of max items allowed in a           |
-|                             |        | checkpoint                                 |
-| chk_period                  | int    | Time bound (in sec.) on a checkpoint       |
-| enable_chk_merge            | bool   | True if merging closed checkpoints is      |
-|                             |        | supported.                                 |
-| max_checkpoints             | int    | Number of max checkpoints allowed per      |
-|                             |        | vbucket                                    |
-| item_num_based_new_chk      | bool   | Enable a new checkpoint creation if the    |
-|                             |        | number of items in a checkpoint is greater |
-|                             |        | than the max number allowed                |
-|                             |        | along with normal get/set operations.      |
-| tap_backfill_resident       | float  | Resident item threshold for only memory    |
-|                             |        | backfill to be kicked off                  |
-| keep_closed_chks            | bool   | True if we want to keep closed checkpoints |
-|                             |        | in memory if the current memory usage is   |
-|                             |        | below high water mark                      |
-| bf_resident_threshold       | float  | Resident item threshold for only memory    |
-|                             |        | backfill to be kicked off                  |
-| bfilter_enabled             | bool   | Bloom filter enabled or disabled           |
-| bfilter_residency_threshold | float  | Resident ratio threshold for full eviction |
-|                             |        | policy after which bloom filter switches   |
-|                             |        | mode from accounting just deletes and non  |
-|                             |        | resident items to all items                |
-| getl_default_timeout        | int    | The default timeout for a getl lock in (s) |
-| getl_max_timeout            | int    | The maximum timeout for a getl lock in (s) |
-| backfill_mem_threshold      | float  | Memory threshold on the current bucket     |
-|                             |        | quota before backfill task is made to back |
-|                             |        | off                                        |
-| compaction_exp_mem_threshold| float  | Memory threshold on the current bucket     |
-|                             |        | quota after which compaction will not queue|
-|                             |        | expired items for deletion.                |
-| mutation_mem_threshold      | float  | Memory threshold on the current bucket     |
-|                             |        | quota for accepting a new mutation         |
-| compaction_write_queue_cap  | int    | The maximum size of the disk write queue   |
-|                             |        | after which compaction tasks would snooze, |
-|                             |        | if there are already pending tasks.        |
-| tap_throttle_queue_cap      | int    | The maximum size of the disk write queue   |
-|                             |        | to throttle down tap-based replication. -1 |
-|                             |        | means don't throttle.                      |
-| tap_throttle_threshold      | float  | Percentage of memory in use before we      |
-|                             |        | throttle tap streams                       |
-| tap_throttle_cap_pcnt       | int    | Percentage of total items in write queue   |
-|                             |        | to throttle tap input. 0 means use fixed   |
-|                             |        | throttle queue cap.                        |
-| flushall_enabled            | bool   | True if we enable flush_all command; The   |
-|                             |        | default value is False.                    |
-| flusher_min_sleep_time      | float  | Changes from dirty queue are flushed no    |
-|                             |        | faster than this                           |
-| data_traffic_enabled        | bool   | True if we want to enable data traffic     |
-|                             |        | immediately after warmup completion        |
-| access_scanner_enabled      | bool   | True if access scanner task is enabled     |
-| alog_sleep_time             | int    | Interval of access scanner task in (min)   |
-| alog_task_time              | int    | Hour (0~23) in GMT time at which access    |
-|                             |        | scanner will be scheduled to run.          |
-| pager_active_vb_pcnt        | int    | Percentage of active vbucket items among   |
-|                             |        | all evicted items by item pager.           |
-| warmup_min_memory_threshold | int    | Memory threshold (%) during warmup to      |
-|                             |        | enable traffic.                            |
-| warmup_min_items_threshold  | int    | Item num threshold (%) during warmup to    |
-|                             |        | enable traffic.                            |
-| conflict_resolution_type    | string | Specifies the type of xdcr conflict        |
-|                             |        | resolution to use                          |
-| item_eviction_policy        | string | Item eviction policy used by the item      |
-|                             |        | pager (value_only or full_eviction)        |
-=======
 | key                            | type   | descr                                      |
 |--------------------------------+--------+--------------------------------------------|
 | config_file                    | string | Path to additional parameters.             |
@@ -242,4 +136,7 @@
 | time_synchronization           | string | Time synchronization setting for the bucket|
 |                                |        | (disabled, enabled_without_drift,          |
 |                                |        |  enabled_with_drift)                       |
->>>>>>> e9a655b4
+| expiry_host                 | string | Expiration UDP messages are sent to        |
+| expiry_port                 | int    | expiry_host:expiry_port, if both defined.  |
+| flusher_min_sleep_time      | float  | Changes from dirty queue are flushed no    |
+|                             |        | faster than this                           |

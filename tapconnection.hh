/* -*- Mode: C++; tab-width: 4; c-basic-offset: 4; indent-tabs-mode: nil -*- */
#ifndef TAPCONNECTION_HH
#define TAPCONNECTION_HH 1

#include <set>

#include "common.hh"
#include "atomic.hh"
#include "mutex.hh"
#include "locks.hh"
#include "vbucket.hh"

// forward decl
class EventuallyPersistentEngine;
class TapConnMap;
class BackFillVisitor;
class TapBGFetchCallback;
class CompleteBackfillOperation;
class Dispatcher;
class Item;

struct TapStatBuilder;
struct TapAggStatBuilder;
struct PopulateEventsBody;

#define MAX_TAP_KEEP_ALIVE 3600
#define MAX_TAKEOVER_TAP_LOG_SIZE 10
#define MINIMUM_BACKFILL_RESIDENT_THRESHOLD 0.7
#define DEFAULT_BACKFILL_RESIDENT_THRESHOLD 0.9

#define TAP_OPAQUE_ENABLE_AUTO_NACK 0
#define TAP_OPAQUE_INITIAL_VBUCKET_STREAM 1
#define TAP_OPAQUE_ENABLE_CHECKPOINT_SYNC 2
#define TAP_OPAQUE_OPEN_CHECKPOINT 3
#define TAP_OPAQUE_START_ONLINEUPDATE 4
#define TAP_OPAQUE_STOP_ONLINEUPDATE 5
#define TAP_OPAQUE_REVERT_ONLINEUPDATE 6
#define TAP_OPAQUE_CLOSE_TAP_STREAM 7
#define TAP_OPAQUE_CLOSE_BACKFILL 8

/**
 * A tap event that represents a change to the state of a vbucket.
 *
 * The tap stream may include other events than data mutation events,
 * but the data structures in the TapProducer does only store a key
 * for the item to store. We don't want to add more data to those elements,
 * because that could potentially consume a lot of memory (the tap queue
 * may have a lot of elements).
 */
class TapVBucketEvent {
public:
    /**
     * Create a new instance of the TapVBucketEvent and initialize
     * its members.
     * @param ev Type of event
     * @param b The bucket this event belongs to
     * @param s The state change for this event
     */
    TapVBucketEvent(tap_event_t ev, uint16_t b, vbucket_state_t s) :
        event(ev), vbucket(b), state(s) {}
    tap_event_t event;
    uint16_t vbucket;
    vbucket_state_t state;
};

/**
 * Represents an item that has been sent over tap, but may need to be
 * rolled back if acks fail.
 */
class TapLogElement {
public:
    TapLogElement(uint32_t s, const TapVBucketEvent &e) :
        seqno(s),
        event(e.event),
        vbucket(e.vbucket),
        state(e.state)
    {
        // EMPTY
    }


    TapLogElement(uint32_t s, const queued_item &qi) :
        seqno(s),
        vbucket(qi->getVBucketId()),
        item(qi)
    {
        switch(item->getOperation()) {
        case queue_op_set:
            event = TAP_MUTATION;
            break;
        case queue_op_del:
            event = TAP_DELETION;
            break;
        case queue_op_flush:
            event = TAP_FLUSH;
            break;
        case queue_op_checkpoint_start:
            event = TAP_CHECKPOINT_START;
            break;
        case queue_op_checkpoint_end:
            event = TAP_CHECKPOINT_END;
            break;
        case queue_op_online_update_start:
            event = TAP_OPAQUE;
            state = (vbucket_state_t)htonl(TAP_OPAQUE_START_ONLINEUPDATE);
            break;
        case queue_op_online_update_end:
            event = TAP_OPAQUE;
            state = (vbucket_state_t)htonl(TAP_OPAQUE_STOP_ONLINEUPDATE);
            break;
        case queue_op_online_update_revert:
            event = TAP_OPAQUE;
            state = (vbucket_state_t)htonl(TAP_OPAQUE_REVERT_ONLINEUPDATE);
            break;
        default:
            break;
        }
    }

    uint32_t seqno;
    tap_event_t event;
    uint16_t vbucket;

    vbucket_state_t state;
    queued_item item;
};

typedef enum {
    backfill,
    checkpoint_start,
    checkpoint_end,
    checkpoint_end_synced
} tap_checkpoint_state;

/**
 * Checkpoint state of each vbucket in TAP stream.
 */
class TapCheckpointState {
public:
    TapCheckpointState() : currentCheckpointId(0), openCheckpointIdAtBackfillEnd(0),
                           lastSeqNum(0), lastItem(false) {}

    TapCheckpointState(uint16_t vb, uint64_t checkpointId, tap_checkpoint_state s) :
        vbucket(vb), currentCheckpointId(checkpointId),
        openCheckpointIdAtBackfillEnd(0), lastSeqNum(0), lastItem(false), state(s) {}

    TapCheckpointState(const TapCheckpointState &other) {
        vbucket = other.vbucket;
        currentCheckpointId = other.currentCheckpointId;
        state = other.state;
    }

    uint16_t vbucket;
    // Id of the checkpoint that is currently referenced by the given TAP client's cursor.
    uint64_t currentCheckpointId;
    // Id of the current open checkpoint at the time of backfill completion.
    uint64_t openCheckpointIdAtBackfillEnd;
    // Last sequence number sent to the slave.
    uint32_t lastSeqNum;
    // True if the TAP cursor reaches to the last item at its current checkpoint.
    bool lastItem;
    tap_checkpoint_state state;
};

/**
 * A class containing the config parameters for TAP module.
 */
class TapConfig {
public:
    TapConfig(EventuallyPersistentEngine &e);
    uint32_t getAckWindowSize() const {
        return ackWindowSize;
    }

    uint32_t getAckInterval() const {
        return ackInterval;
    }

    rel_time_t getAckGracePeriod() const {
        return ackGracePeriod;
    }

    uint32_t getAckInitialSequenceNumber() const {
        return ackInitialSequenceNumber;
    }

    size_t getBgMaxPending() const {
        return bgMaxPending;
    }

    double getBackoffSleepTime() const {
        return backoffSleepTime;
    }

    double getRequeueSleepTime() const {
        return requeueSleepTime;
    }

    size_t getBackfillBacklogLimit() const {
        return backfillBacklogLimit;
    }

    double getBackfillResidentThreshold() const {
        return backfillResidentThreshold;
    }

protected:
    friend class TapConfigChangeListener;
    friend class EventuallyPersistentEngine;

    void setAckWindowSize(size_t value) {
        ackWindowSize = static_cast<uint32_t>(value);
    }

    void setAckInterval(size_t value) {
        ackInterval = static_cast<uint32_t>(value);
    }

    void setAckGracePeriod(size_t value) {
        ackGracePeriod = static_cast<rel_time_t>(value);
    }

    void setAckInitialSequenceNumber(size_t value) {
        ackInitialSequenceNumber = static_cast<uint32_t>(value);
    }

    void setBgMaxPending(size_t value) {
        bgMaxPending = value;
    }

    void setBackoffSleepTime(double value) {
        backoffSleepTime = value;
    }

    void setRequeueSleepTime(double value) {
        requeueSleepTime = value;
    }

    void setBackfillBacklogLimit(size_t value) {
        backfillBacklogLimit = value;
    }

    void setBackfillResidentThreshold(double value) {
        if (value < MINIMUM_BACKFILL_RESIDENT_THRESHOLD) {
            value = DEFAULT_BACKFILL_RESIDENT_THRESHOLD;
        }
        backfillResidentThreshold = value;
    }

    static void addConfigChangeListener(EventuallyPersistentEngine &engine);

private:
    // Constants used to enforce the tap ack protocol
    uint32_t ackWindowSize;
    uint32_t ackInterval;
    rel_time_t ackGracePeriod;

    /**
     * To ease testing of corner cases we need to be able to seed the
     * initial tap sequence numbers (if not we would have to wrap an uin32_t)
     */
    uint32_t ackInitialSequenceNumber;

    // Parameters to control the backoff behavior of TAP producer
    size_t bgMaxPending;
    double backoffSleepTime;
    double requeueSleepTime;

    // Parameters to control the backfill
    size_t backfillBacklogLimit;
    double backfillResidentThreshold;

    EventuallyPersistentEngine &engine;
};



/**
 * An abstract class representing a TAP connection. There are two different
 * types of a TAP connection, a producer and a consumer. The producers needs
 * to be able of being kept across connections, but the consumers don't contain
 * anything that can't be recreated.
 */
class TapConnection {
protected:
    /**
     * We need to be able to generate unique names, so let's just use a 64 bit counter
     */
    static Atomic<uint64_t> tapCounter;

    /**
     * The engine that owns the connection
     */
    EventuallyPersistentEngine &engine;
    /**
     * The cookie representing this connection (provided by the memcached code)
     */
    const void *cookie;
    /**
     * The name for this connection
     */
    std::string name;

    /**
     * Tap connection creation time
     */
    rel_time_t created;

    /**
     * when this tap conneciton expires.
     */
    rel_time_t expiryTime;

    /**
     * Is this tap conenction connected?
     */
    bool connected;

    /**
     * Should we disconnect as soon as possible?
     */
    bool disconnect;

    /**
     * Number of times this connection was disconnected
     */
    Atomic<size_t> numDisconnects;

    bool supportAck;

    bool supportCheckpointSync;

    Atomic<bool> reserved;

    EPStats &stats;

    TapConnection(EventuallyPersistentEngine &theEngine,
                  const void *c, const std::string &n);


    template <typename T>
    void addStat(const char *nm, T val, ADD_STAT add_stat, const void *c) {
        std::stringstream tap;
        tap << name << ":" << nm;
        std::stringstream value;
        value << val;
        std::string n = tap.str();
        add_stat(n.data(), static_cast<uint16_t>(n.length()),
                 value.str().data(), static_cast<uint32_t>(value.str().length()),
                 c);
    }

    void addStat(const char *nm, bool val, ADD_STAT add_stat, const void *c) {
        addStat(nm, val ? "true" : "false", add_stat, c);
    }

public:
    /**
     * Release the reference "upstream".
     * @param force Should we force the release upstream even if the
     *              internal state indicates that the object isn't
     *              reserved upstream.
     */
    void releaseReference(bool force = false);

    //! cookie used by this connection
    const void *getCookie() const;

    //! cookie used by this connection
    void setCookie(const void *c) {
        cookie = c;
    }

    static uint64_t nextTapId() {
        return tapCounter++;
    }

    static std::string getAnonName() {
        std::stringstream s;
        s << "eq_tapq:anon_";
        s << nextTapId();
        return s.str();
    }

    virtual ~TapConnection() { /* EMPTY */ }
    virtual const std::string &getName() const { return name; }
    void setName(const std::string &n) { name.assign(n); }
    void setReserved(bool r) { reserved = r; }
    bool isReserved() const { return reserved; }

    virtual const char *getType() const = 0;

    virtual void addStats(ADD_STAT add_stat, const void *c) {
        addStat("type", getType(), add_stat, c);
        addStat("created", created, add_stat, c);
        addStat("connected", connected, add_stat, c);
        addStat("pending_disconnect", doDisconnect(), add_stat, c);
        addStat("supports_ack", supportAck, add_stat, c);
        addStat("reserved", reserved, add_stat, c);

        if (numDisconnects > 0) {
            addStat("disconnects", numDisconnects, add_stat, c);
        }
    }

    virtual void processedEvent(tap_event_t event, ENGINE_ERROR_CODE ret) {
        (void)event;
        (void)ret;
    }

    /**
     * Some of the TAP objects may have large amounts of internal data
     * to clean up. To avoid blocking the dispatcher for a long time just clean
     * up some items at the time.
     *
     * @return true if all of the internal data structures are cleaned up and
     *              its safe to kill the object
     */
    virtual bool cleanSome() {
        return true;
    }

    void setSupportAck(bool ack) {
        supportAck = ack;
    }

    bool supportsAck() const {
        return supportAck;
    }

    void setSupportCheckpointSync(bool checkpointSync) {
        supportCheckpointSync = checkpointSync;
    }

    bool supportsCheckpointSync() const {
        return supportCheckpointSync;
    }

    void setExpiryTime(rel_time_t t) {
        expiryTime = t;
    }

    rel_time_t getExpiryTime() {
        return expiryTime;
    }

    void setConnected(bool s) {
        if (!s) {
            ++numDisconnects;
        }
        connected = s;
    }

    bool isConnected() {
        return connected;
    }

    bool doDisconnect() {
        return disconnect;
    }

    void setDisconnect(bool val) {
        disconnect = val;
    }
};

/**
 * Holder class for the
 */
class TapConsumer : public TapConnection {
private:
    Atomic<size_t> numDelete;
    Atomic<size_t> numDeleteFailed;
    Atomic<size_t> numFlush;
    Atomic<size_t> numFlushFailed;
    Atomic<size_t> numMutation;
    Atomic<size_t> numMutationFailed;
    Atomic<size_t> numOpaque;
    Atomic<size_t> numOpaqueFailed;
    Atomic<size_t> numVbucketSet;
    Atomic<size_t> numVbucketSetFailed;
    Atomic<size_t> numCheckpointStart;
    Atomic<size_t> numCheckpointStartFailed;
    Atomic<size_t> numCheckpointEnd;
    Atomic<size_t> numCheckpointEndFailed;
    Atomic<size_t> numUnknown;

public:
    TapConsumer(EventuallyPersistentEngine &theEngine,
                const void *c,
                const std::string &n);
    virtual void processedEvent(tap_event_t event, ENGINE_ERROR_CODE ret);
    virtual void addStats(ADD_STAT add_stat, const void *c);
    virtual const char *getType() const { return "consumer"; };
    virtual bool processCheckpointCommand(tap_event_t event, uint16_t vbucket,
                                          uint64_t checkpointId);
    virtual void checkVBOpenCheckpoint(uint16_t);
    virtual bool processOnlineUpdateCommand(uint32_t event, uint16_t vbucket);
    void setBackfillPhase(bool isBackfill, uint16_t vbucket);
    bool isBackfillPhase(uint16_t vbucket);
};



/**
 * Class used by the EventuallyPersistentEngine to keep track of all
 * information needed per Tap connection.
 */
class TapProducer : public TapConnection {
public:
    virtual void addStats(ADD_STAT add_stat, const void *c);
    virtual void processedEvent(tap_event_t event, ENGINE_ERROR_CODE ret);
    virtual const char *getType() const { return "producer"; };
    virtual bool cleanSome();

    bool isSuspended() const;
    void setSuspended_UNLOCKED(bool value);
    void setSuspended(bool value);

    bool isTimeForNoop();
    void setTimeForNoop();

    void completeBackfill() {
        LockHolder lh(queueLock);
        if (pendingBackfillCounter > 0) {
            --pendingBackfillCounter;
        }
        completeBackfillCommon_UNLOCKED();
    }

    void scheduleDiskBackfill() {
        LockHolder lh(queueLock);
        ++diskBackfillCounter;
    }

    void completeDiskBackfill() {
        LockHolder lh(queueLock);
        if (diskBackfillCounter > 0) {
            --diskBackfillCounter;
        }
        completeBackfillCommon_UNLOCKED();
    }

    /**
     * Invoked each time a background item fetch completes.
     */
    void gotBGItem(Item *item, bool implicitEnqueue);

    /**
     * Invoked once per batch bg fetch job.
     */
    void completedBGFetchJob();

private:
    friend class EventuallyPersistentEngine;
    friend class TapConnMap;
    friend class BackFillVisitor;
    friend class TapBGFetchCallback;
    friend struct TapStatBuilder;
    friend struct TapAggStatBuilder;
    friend struct PopulateEventsBody;


    /**
     * Get the next item (e.g., checkpoint_start, checkpoint_end, tap_mutation, or
     * tap_deletion) to be transmitted.
     */
    Item *getNextItem(const void *c, uint16_t *vbucket, tap_event_t &ret);

    /**
     * Check if TAP_DUMP or TAP_TAKEOVER is completed and close the connection if
     * all messages including vbucket_state change commands are sent.
     */
    TapVBucketEvent checkDumpOrTakeOverCompletion();

    void completeBackfillCommon_UNLOCKED() {
        if (complete_UNLOCKED() && idle_UNLOCKED()) {
            // There is no data for this connection..
            // Just go ahead and disconnect it.
            setDisconnect(true);
        }
    }

    /**
     * Add a new item to the tap queue. You need to hold the queue lock
     * before calling this function
     * The item may be ignored if the TapProducer got a vbucket filter
     * associated and the item's vbucket isn't part of the filter.
     *
     * @return true if the the queue was empty
     */
<<<<<<< HEAD
    bool addEvent_UNLOCKED(const queued_item &it) {
        if (vbucketFilter(it->getVBucketId())) {
            bool wasEmpty = queue->empty();
            queue->push_back(it);
            ++queueSize;
            queueMemSize.incr(sizeof(queued_item));
            stats.memOverhead.incr(sizeof(queued_item));
            assert(stats.memOverhead.get() < GIGANTOR);
            return wasEmpty;
        } else {
            return queue->empty();
        }
    }
=======
    bool addEvent_UNLOCKED(const queued_item &it);
>>>>>>> bd2840cf

    /**
     * Add a new item to the tap queue.
     * The item may be ignored if the TapProducer got a vbucket filter
     * associated and the item's vbucket isn't part of the filter.
     *
     * @return true if the the queue was empty
     */
    bool addEvent(const queued_item &it) {
        LockHolder lh(queueLock);
        return addEvent_UNLOCKED(it);
    }

    /**
     * Add a key to the tap queue. You need the queue lock to call this
     * @return true if the the queue was empty
     */
    bool addEvent_UNLOCKED(const std::string &key, uint16_t vbid, enum queue_operation op) {
        queued_item qi(new QueuedItem(key, vbid, op));
        return addEvent_UNLOCKED(qi);
    }

    bool addEvent(const std::string &key, uint16_t vbid, enum queue_operation op) {
        LockHolder lh(queueLock);
        return addEvent_UNLOCKED(key, vbid, op);
    }

    void addTapLogElement_UNLOCKED(const queued_item &qi) {
        if (supportAck) {
            TapLogElement log(seqno, qi);
            tapLog.push_back(log);
            stats.memOverhead.incr(sizeof(TapLogElement));
            assert(stats.memOverhead.get() < GIGANTOR);
        }
    }
    void addTapLogElement(const queued_item &qi) {
        LockHolder lh(queueLock);
        addTapLogElement_UNLOCKED(qi);
    }

    void addTapLogElement_UNLOCKED(const TapVBucketEvent &e) {
        if (supportAck) {
            // add to the log!
            TapLogElement log(seqno, e);
            tapLog.push_back(log);
            stats.memOverhead.incr(sizeof(TapLogElement));
            assert(stats.memOverhead.get() < GIGANTOR);
        }
    }

    /**
     * Get the next item from the queue that has items fetched from memory.
     */
    queued_item nextFgFetched_UNLOCKED(bool &shouldPause);

    void addVBucketHighPriority_UNLOCKED(TapVBucketEvent &ev) {
        vBucketHighPriority.push(ev);
    }


    /**
     * Add a new high priority TapVBucketEvent to this TapProducer. A high
     * priority TapVBucketEvent will bypass the the normal queue of events to
     * be sent to the client, and be sent the next time it is possible to
     * send data over the tap connection.
     */
    void addVBucketHighPriority(TapVBucketEvent &ev) {
        LockHolder lh(queueLock);
        addVBucketHighPriority_UNLOCKED(ev);
    }

    /**
     * Get the next high priority TapVBucketEvent for this TapProducer
     */
    TapVBucketEvent nextVBucketHighPriority_UNLOCKED();

    TapVBucketEvent nextVBucketHighPriority() {
        LockHolder lh(queueLock);
        return nextVBucketHighPriority_UNLOCKED();
    }

    void addVBucketLowPriority_UNLOCKED(TapVBucketEvent &ev) {
        vBucketLowPriority.push(ev);
    }

    /**
     * Add a new low priority TapVBucketEvent to this TapProducer. A low
     * priority TapVBucketEvent will only be sent when the tap connection
     * doesn't have any other events to send.
     */
    void addVBucketLowPriority(TapVBucketEvent &ev) {
        LockHolder lh(queueLock);
        addVBucketLowPriority_UNLOCKED(ev);
    }

    /**
     * Get the next low priority TapVBucketEvent for this TapProducer.
     */
    TapVBucketEvent nextVBucketLowPriority_UNLOCKED();

    TapVBucketEvent nextVBucketLowPriority() {
        LockHolder lh(queueLock);
        return nextVBucketLowPriority_UNLOCKED();
    }

    void addCheckpointMessage_UNLOCKED(const queued_item &qi) {
        checkpointMsgs.push(qi);
    }

    /**
     * Add a checkpoint start / end message to the checkpoint message queue. These messages
     * are used for synchronizing checkpoints between tap producer and consumer.
     */
    void addCheckpointMessage(const queued_item &qi) {
        LockHolder lh(queueLock);
        addCheckpointMessage_UNLOCKED(qi);
    }

<<<<<<< HEAD
    queued_item nextCheckpointMessage_UNLOCKED() {
        queued_item qi(new QueuedItem("", 0xffff, queue_op_empty));
        if (!checkpointMsgs.empty()) {
            qi = checkpointMsgs.front();
            checkpointMsgs.pop();
            if (!vbucketFilter(qi->getVBucketId())) {
                return nextCheckpointMessage_UNLOCKED();
            }
            ++checkpointMsgCounter;
            ++recordsFetched;
            addTapLogElement_UNLOCKED(qi);
        }
        return qi;
    }
=======
    queued_item nextCheckpointMessage_UNLOCKED();
>>>>>>> bd2840cf

    queued_item nextCheckpointMessage() {
        LockHolder lh(queueLock);
        return nextCheckpointMessage_UNLOCKED();
    }

    bool hasQueuedItem_UNLOCKED() {
        return !queue->empty() || hasNextFromCheckpoints_UNLOCKED();
    }

    bool hasItemFromDisk_UNLOCKED() {
        return !backfilledItems.empty();
    }

    bool empty_UNLOCKED() {
        return backfilledItems.empty() && (bgJobIssued - bgJobCompleted) == 0 &&
               !hasQueuedItem_UNLOCKED();
    }

    bool idle_UNLOCKED() {
        return empty_UNLOCKED() && vBucketLowPriority.empty() && vBucketHighPriority.empty() &&
               checkpointMsgs.empty() && tapLog.empty();
    }

    bool idle() {
        LockHolder lh(queueLock);
        return idle_UNLOCKED();
    }

    bool hasItemFromDisk() {
        LockHolder lh(queueLock);
        return hasItemFromDisk_UNLOCKED();
    }

    bool hasQueuedItem() {
        LockHolder lh(queueLock);
        return hasQueuedItem_UNLOCKED();
    }

    bool empty() {
        LockHolder lh(queueLock);
        return empty_UNLOCKED();
    }

    /**
     * Find out how many items are still remaining from backfill.
     */
    size_t getBackfillRemaining_UNLOCKED();

    size_t getBackfillRemaining() {
        LockHolder lh(queueLock);
        return getBackfillRemaining_UNLOCKED();
    }

    size_t getQueueSize() {
        LockHolder lh(queueLock);
        return queueSize;
    }

    size_t getQueueMemory() {
        return queueMemSize;
    }

    size_t getRemaingOnDisk() {
         LockHolder lh(queueLock);
         return bgJobIssued - bgJobCompleted;
    }

    size_t getQueueFillTotal() {
         return queueFill;
    }

    size_t getQueueDrainTotal() {
         return queueDrain;
    }

    size_t getQueueBackoff() {
         return numTapNack;
    }

    bool shouldNotify();

    /**
     * Get the total number of remaining items from all checkpoints.
     */
    size_t getRemainingOnCheckpoints_UNLOCKED();
    size_t getRemainingOnCheckpoints() {
        LockHolder lh(queueLock);
        return getRemainingOnCheckpoints_UNLOCKED();
    }

    bool hasNextFromCheckpoints_UNLOCKED();
    bool hasNextFromCheckpoints() {
        LockHolder lh(queueLock);
        return hasNextFromCheckpoints_UNLOCKED();
    }

<<<<<<< HEAD
    Item* nextFetchedItem();

    void flush() {
        LockHolder lh(queueLock);
        pendingFlush = true;

        /* No point of keeping the rep queue when someone wants to flush it */
        queue->clear();
        stats.memOverhead.decr(queueSize * sizeof(queued_item));
        assert(stats.memOverhead.get() < GIGANTOR);
        queueSize = 0;
        queueMemSize = 0;

        // Clear bg-fetched items.
        size_t qsize = backfilledItems.size();
        while (!backfilledItems.empty()) {
            Item *i(backfilledItems.front());
            assert(i);
            delete i;
            backfilledItems.pop();
        }
        stats.memOverhead.decr(qsize * sizeof(Item *));
        assert(stats.memOverhead.get() < GIGANTOR);
        bgResultSize = 0;
=======
    /**
     * Get the next item from the queue that has items fetched from disk.
     */
    Item* nextBgFetchedItem_UNLOCKED();
>>>>>>> bd2840cf

    void flush();

    bool shouldFlush() {
        bool ret = pendingFlush;
        pendingFlush = false;
        return ret;
    }

    // This method is called while holding the tapNotifySync lock.
<<<<<<< HEAD
    void appendQueue(std::list<queued_item> *q) {
        LockHolder lh(queueLock);
        size_t append_size = q->size();
        queue->splice(queue->end(), *q);
        queueSize = queue->size();

        size_t append_overhead = append_size * sizeof(queued_item);
        queueMemSize.incr(append_overhead);
        stats.memOverhead.incr(append_overhead);
        assert(stats.memOverhead.get() < GIGANTOR);
    }
=======
    void appendQueue(std::list<queued_item> *q);
>>>>>>> bd2840cf

    bool isPendingDiskBackfill() {
        LockHolder lh(queueLock);
        return diskBackfillCounter > 0;
    }

    /**
     * A backfill is pending if the backfill thread is still running
     */
    bool isPendingBackfill_UNLOCKED() {
        return doRunBackfill || pendingBackfillCounter > 0 || diskBackfillCounter > 0;
    }

    bool isPendingBackfill() {
        LockHolder lh(queueLock);
        return isPendingBackfill_UNLOCKED();
    }

    /**
     * Items from backfill are all successfully transmitted to the destination?
     */
    bool isBackfillCompleted_UNLOCKED() {
        return backfillCompleted;
    }

    bool isBackfillCompleted() {
        LockHolder lh(queueLock);
        return isBackfillCompleted_UNLOCKED();
    }

    void scheduleBackfill_UNLOCKED(const std::vector<uint16_t> &vblist);

    void scheduleBackfill(const std::vector<uint16_t> &vblist) {
        LockHolder lh(queueLock);
        scheduleBackfill_UNLOCKED(vblist);
    }

    bool runBackfill(VBucketFilter &vbFilter);

    /**
     * A TapProducer is complete when it has nothing to transmit and
     * a disconnect was requested at the end.
     */
    bool complete_UNLOCKED(void) {
        return (dumpQueue || doTakeOver) && isBackfillCompleted_UNLOCKED() && empty_UNLOCKED();
    }

    bool complete(void) {
        LockHolder lh(queueLock);
        return complete_UNLOCKED();
    }

    /**
     * Queue an item to be background fetched.
     *
     * @param key the item's key
     * @param id the disk id of the item to fetch
     * @param vb the vbucket ID
     * @param vbv the vbucket version
     * @param c the connection cookie
     */
    void queueBGFetch_UNLOCKED(const std::string &key, uint64_t id, uint16_t vb,
                               uint16_t vbv, const void *c);

    TapProducer(EventuallyPersistentEngine &theEngine,
                const void *cookie,
                const std::string &n,
                uint32_t f);

    ~TapProducer() {
        assert(cleanSome());
        delete queue;
        assert(!isReserved());
    }

    ENGINE_ERROR_CODE processAck(uint32_t seqno, uint16_t status, const std::string &msg);

    /**
     * Is the tap ack window full?
     * @return true if the window is full and no more items should be sent
     */
    bool windowIsFull();

    /**
     * Should we request a TAP ack for this message?
     * @param event the event type for this message
     * @param vbucket the vbucket Id for this message
     * @return true if we should request a tap ack (and start a new sequence)
     */
    bool requestAck(tap_event_t event, uint16_t vbucket);

    /**
     * Get the current tap sequence number.
     */
    uint32_t getSeqno() {
        return seqno;
    }

    /**
     * Rollback the tap stream to the last ack
     */
    void rollback();


    void encodeVBucketStateTransition(const TapVBucketEvent &ev, void **es,
                                      uint16_t *nes, uint16_t *vbucket) const;

    void evaluateFlags();

    bool waitForBackfill_UNLOCKED();
    bool waitForBackfill();

    bool waitForCheckpointMsgAck();

    void setRegisteredClient(bool isRegisteredClient);

    void setClosedCheckpointOnlyFlag(bool isClosedCheckpointOnly);

    bool SetCursorToOpenCheckpoint(uint16_t vbucket);

    void setTakeOverCompletionPhase(bool completionPhase) {
        takeOverCompletionPhase = completionPhase;
    }

    bool checkBackfillCompletion_UNLOCKED();
    bool checkBackfillCompletion() {
        LockHolder lh(queueLock);
        return checkBackfillCompletion_UNLOCKED();
    }

    void setBackfillAge(uint64_t age, bool reconnect);

    void setVBucketFilter(const std::vector<uint16_t> &vbuckets);

    const VBucketFilter &getVBucketFilter() {
        LockHolder lh(queueLock);
        return vbucketFilter;
    }

    bool checkVBucketFilter(uint16_t vbucket) {
        LockHolder lh(queueLock);
        return vbucketFilter(vbucket);
    }

    /**
     * Register the unified queue cursor for this TAP producer.
     */
    void registerTAPCursor(std::map<uint16_t, uint64_t> &lastCheckpointIds);

    size_t getTapAckLogSize(void) {
        LockHolder lh(queueLock);
        return tapLog.size();
    }

<<<<<<< HEAD
    void popTapLog(void) {
        LockHolder lh(queueLock);
        tapLog.pop_back();
        stats.memOverhead.decr(sizeof(TapLogElement));
        assert(stats.memOverhead.get() < GIGANTOR);
    }

=======
>>>>>>> bd2840cf
    void reschedule_UNLOCKED(const std::list<TapLogElement>::iterator &iter);

    void clearQueues_UNLOCKED();


    //! Lock held during queue operations.
    Mutex queueLock;
    /**
     * The queue of keys that needs to be sent (this is the "live stream")
     */
    std::list<queued_item> *queue;
    /**
     * Calling size() on a list is a heavy operation (it will traverse
     * the list to determine the size).. During tap backfill we're calling
     * this for every message we want to send to determine if we should
     * require a tap ack or not. Let's cache the value to stop eating up
     * the CPU :-)
     */
    size_t queueSize;

    /**
     * Flags passed by the client
     */
    uint32_t flags;
    /**
     * Counter of the number of records fetched from this stream since the
     * beginning
     */
    size_t recordsFetched;
    /**
     * Counter of the number of records skipped due to changing the filter on the connection
     *
     */
    Atomic<size_t> recordsSkipped;

    /**
     * Do we have a pending flush command?
     */
    bool pendingFlush;

    /**
     * Number of times this client reconnected
     */
    uint32_t reconnects;

    /**
     * is his paused
     */
    Atomic<bool> paused;

    /**
     * Backfill age for the connection
     */
    uint64_t backfillAge;

    /**
     * Dump and disconnect?
     */
    bool dumpQueue;

    /**
     * Take over and disconnect?
     */
    bool doTakeOver;

    /**
     * Take over completion phase?
     */
    bool takeOverCompletionPhase;

    /**
     * We don't want to do the backfill in the thread used by the client,
     * because that would block all clients bound to the same thread.
     * Instead we run the backfill the first time we try to walk the
     * stream (that would be in the TAP thread). This would cause the other
     * tap streams to block, but allows all clients to use the cache.
     */
    bool doRunBackfill;

    // True if items from backfill are all successfully transmitted to the destination.
    bool backfillCompleted;

    // Number of pending backfill tasks
    size_t pendingBackfillCounter;

    /**
     * Number of vbuckets that are currently scheduled for disk backfill.
     */
    size_t diskBackfillCounter;

    /**
     * Filter for the buckets we want.
     */
    VBucketFilter vbucketFilter;
    /**
     * Filter for the vbuckets that require backfill by the next backfill task
     */
     VBucketFilter backFillVBucketFilter;
    /**
     * List of the vbuckets that are being backfilled by all backfill tasks in the current
     * backfill session
     */
    std::set<uint16_t> backfillVBuckets;

    /**
     * For each vbucket, maintain the current checkpoint Id that this TAP producer should
     * transmit to its TAP client.
     */
    std::map<uint16_t, TapCheckpointState> tapCheckpointState;

    /**
     * Checkpoint start and end messages
     */
    std::queue<queued_item> checkpointMsgs;

    /**
     * VBucket status messages immediately (before userdata)
     */
    std::queue<TapVBucketEvent> vBucketHighPriority;
    /**
     * VBucket status messages sent when there is nothing else to send
     */
    std::queue<TapVBucketEvent> vBucketLowPriority;

    static Atomic<uint64_t> tapCounter;

    Atomic<size_t> bgQueued;
    Atomic<size_t> bgResultSize;
    Atomic<size_t> bgResults;
    Atomic<size_t> bgJobIssued;
    Atomic<size_t> bgJobCompleted;
    Atomic<size_t> numTapNack;
    Atomic<size_t> numTmpfailSurvivors;
    Atomic<size_t> queueMemSize;
    Atomic<size_t> queueFill;
    Atomic<size_t> queueDrain;
    Atomic<size_t> checkpointMsgCounter;

    // Current tap sequence number (for ack's)
    uint32_t seqno;

    // The last tap sequence number received
    uint32_t seqnoReceived;

    // The last tap sequence number for which an ack is requested
    uint32_t seqnoAckRequested;

    std::list<TapLogElement> tapLog;

    std::queue<Item*> backfilledItems;

    /**
     * We don't want the tap notify thread to send multiple tap notifications
     * for the same connection. We set the notifySent member right before
     * sending notify_io_complete (we're holding the tap lock), and clear
     * it in doWalkTapQueue...
     */
    Atomic<bool> notifySent;

    /**
     * We might send userdata with tap opaque messages, but we need
     * to provide the memory for it (that need to persist until the next
     * invokation of doWalkTapStream(). I don't want to do memory allocation
     * for the command code, so let's just keep a variable here and use it
     * whenever we may need it.
     */
    uint32_t opaqueCommandCode;


    /**
     * Is this tap connection in a suspended state (the receiver may
     * be too slow
     */
    bool suspended;


    /**
     * Textual representation of the vbucket filter..
     */
    std::string filterText;

    /**
     * Textual representation of the flags..
     */
    std::string flagsText;

    /**
     * Should we send a NOOP
     */
    Atomic<bool> noop;

    /**
     * Is this TAP producer for the registered TAP client?
     */
    Atomic<bool> registeredTAPClient;

    /**
     * Is this TAP producer for replicating items from the closed checkpoints only?
     */
    Atomic<bool> closedCheckpointOnly;

    Atomic<rel_time_t> lastWalkTime;

    Atomic<rel_time_t> lastMsgTime;

    bool isLastAckSucceed;

    bool isSeqNumRotated;

    size_t numNoops;

    DISALLOW_COPY_AND_ASSIGN(TapProducer);
};

#endif<|MERGE_RESOLUTION|>--- conflicted
+++ resolved
@@ -589,23 +589,7 @@
      *
      * @return true if the the queue was empty
      */
-<<<<<<< HEAD
-    bool addEvent_UNLOCKED(const queued_item &it) {
-        if (vbucketFilter(it->getVBucketId())) {
-            bool wasEmpty = queue->empty();
-            queue->push_back(it);
-            ++queueSize;
-            queueMemSize.incr(sizeof(queued_item));
-            stats.memOverhead.incr(sizeof(queued_item));
-            assert(stats.memOverhead.get() < GIGANTOR);
-            return wasEmpty;
-        } else {
-            return queue->empty();
-        }
-    }
-=======
     bool addEvent_UNLOCKED(const queued_item &it);
->>>>>>> bd2840cf
 
     /**
      * Add a new item to the tap queue.
@@ -724,24 +708,7 @@
         addCheckpointMessage_UNLOCKED(qi);
     }
 
-<<<<<<< HEAD
-    queued_item nextCheckpointMessage_UNLOCKED() {
-        queued_item qi(new QueuedItem("", 0xffff, queue_op_empty));
-        if (!checkpointMsgs.empty()) {
-            qi = checkpointMsgs.front();
-            checkpointMsgs.pop();
-            if (!vbucketFilter(qi->getVBucketId())) {
-                return nextCheckpointMessage_UNLOCKED();
-            }
-            ++checkpointMsgCounter;
-            ++recordsFetched;
-            addTapLogElement_UNLOCKED(qi);
-        }
-        return qi;
-    }
-=======
     queued_item nextCheckpointMessage_UNLOCKED();
->>>>>>> bd2840cf
 
     queued_item nextCheckpointMessage() {
         LockHolder lh(queueLock);
@@ -839,37 +806,10 @@
         return hasNextFromCheckpoints_UNLOCKED();
     }
 
-<<<<<<< HEAD
-    Item* nextFetchedItem();
-
-    void flush() {
-        LockHolder lh(queueLock);
-        pendingFlush = true;
-
-        /* No point of keeping the rep queue when someone wants to flush it */
-        queue->clear();
-        stats.memOverhead.decr(queueSize * sizeof(queued_item));
-        assert(stats.memOverhead.get() < GIGANTOR);
-        queueSize = 0;
-        queueMemSize = 0;
-
-        // Clear bg-fetched items.
-        size_t qsize = backfilledItems.size();
-        while (!backfilledItems.empty()) {
-            Item *i(backfilledItems.front());
-            assert(i);
-            delete i;
-            backfilledItems.pop();
-        }
-        stats.memOverhead.decr(qsize * sizeof(Item *));
-        assert(stats.memOverhead.get() < GIGANTOR);
-        bgResultSize = 0;
-=======
     /**
      * Get the next item from the queue that has items fetched from disk.
      */
     Item* nextBgFetchedItem_UNLOCKED();
->>>>>>> bd2840cf
 
     void flush();
 
@@ -880,21 +820,7 @@
     }
 
     // This method is called while holding the tapNotifySync lock.
-<<<<<<< HEAD
-    void appendQueue(std::list<queued_item> *q) {
-        LockHolder lh(queueLock);
-        size_t append_size = q->size();
-        queue->splice(queue->end(), *q);
-        queueSize = queue->size();
-
-        size_t append_overhead = append_size * sizeof(queued_item);
-        queueMemSize.incr(append_overhead);
-        stats.memOverhead.incr(append_overhead);
-        assert(stats.memOverhead.get() < GIGANTOR);
-    }
-=======
     void appendQueue(std::list<queued_item> *q);
->>>>>>> bd2840cf
 
     bool isPendingDiskBackfill() {
         LockHolder lh(queueLock);
@@ -1049,16 +975,6 @@
         return tapLog.size();
     }
 
-<<<<<<< HEAD
-    void popTapLog(void) {
-        LockHolder lh(queueLock);
-        tapLog.pop_back();
-        stats.memOverhead.decr(sizeof(TapLogElement));
-        assert(stats.memOverhead.get() < GIGANTOR);
-    }
-
-=======
->>>>>>> bd2840cf
     void reschedule_UNLOCKED(const std::list<TapLogElement>::iterator &iter);
 
     void clearQueues_UNLOCKED();

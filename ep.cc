--- conflicted
+++ resolved
@@ -281,7 +281,6 @@
     stats.commit_time.set(0);
 }
 
-<<<<<<< HEAD
 void EventuallyPersistentStore::del(const std::string &key,
                                     uint16_t vbucket,
                                     Callback<bool> &cb) {
@@ -295,20 +294,19 @@
 
     bool existed = vb->ht.del(key);
     cb.setStatus(existed ? ENGINE_SUCCESS : ENGINE_KEY_ENOENT);
-=======
-void EventuallyPersistentStore::reset() {
-    storage.clear();
-    queueDirty("");
-}
-
-void EventuallyPersistentStore::del(const std::string &key, Callback<bool> &cb) {
-    bool existed = storage.del(key);
->>>>>>> 5c378279
+
     if (existed) {
         queueDirty(key, vbucket);
         stats.curr_items--;
     }
     cb.callback(existed);
+}
+
+void EventuallyPersistentStore::reset() {
+    // TODO: Something smarter for multiple vbuckets.
+    RCPtr<VBucket> vb = vbuckets.getBucket(0);
+    vb->ht.clear();
+    queueDirty("", 0);
 }
 
 std::queue<QueuedItem>* EventuallyPersistentStore::beginFlush() {
@@ -407,18 +405,6 @@
     QueuedItem qi = q->front();
     q->pop();
 
-<<<<<<< HEAD
-    RCPtr<VBucket> vb = vbuckets.getBucket(qi.getVBucketId());
-    assert(vb);
-    if (!vb) {
-        stats.flusher_todo--;
-        return 0;
-    }
-
-    int bucket_num = vb->ht.bucket(qi.getKey());
-    LockHolder lh(vb->ht.getMutex(bucket_num));
-    StoredValue *v = vb->ht.unlocked_find(qi.getKey(), bucket_num);
-=======
     // Special case hack:  Flush
     if (qi.getKey().size() == 0) {
         underlying->reset();
@@ -426,10 +412,16 @@
         return 1;
     }
 
-    int bucket_num = storage.bucket(qi.getKey());
-    LockHolder lh(storage.getMutex(bucket_num));
-    StoredValue *v = storage.unlocked_find(qi.getKey(), bucket_num);
->>>>>>> 5c378279
+    RCPtr<VBucket> vb = vbuckets.getBucket(qi.getVBucketId());
+    assert(vb);
+    if (!vb) {
+        stats.flusher_todo--;
+        return 0;
+    }
+
+    int bucket_num = vb->ht.bucket(qi.getKey());
+    LockHolder lh(vb->ht.getMutex(bucket_num));
+    StoredValue *v = vb->ht.unlocked_find(qi.getKey(), bucket_num);
 
     bool found = v != NULL;
     bool isDirty = (found && v->isDirty());
